/*
 Copyright 2019 Alain Dargelas

 Licensed under the Apache License, Version 2.0 (the "License");
 you may not use this file except in compliance with the License.
 You may obtain a copy of the License at

 http://www.apache.org/licenses/LICENSE-2.0

 Unless required by applicable law or agreed to in writing, software
 distributed under the License is distributed on an "AS IS" BASIS,
 WITHOUT WARRANTIES OR CONDITIONS OF ANY KIND, either express or implied.
 See the License for the specific language governing permissions and
 limitations under the License.
 */

/*
 * File:   Signal.h
 * Author: alain
 *
 * Created on May 6, 2018, 5:32 PM
 */

#ifndef SIGNAL_H
#define SIGNAL_H

#include "Design/FileContent.h"

namespace SURELOG {
class ModPort;
class ModuleDefinition;

class Signal {
 public:
<<<<<<< HEAD
  Signal(FileContent* fileContent, NodeId node, VObjectType type, VObjectType direction, NodeId range);
  Signal(FileContent* fileContent, NodeId node, VObjectType type, VObjectType direction, NodeId typeSpecId, NodeId range);
  Signal(FileContent* fileContent, NodeId node, NodeId interfaceTypeName, VObjectType subnettype, NodeId range);
=======
  Signal(FileContent* fileContent, NodeId node, VObjectType type, VObjectType direction, NodeId packedDimension);
  Signal(FileContent* fileContent, NodeId node, VObjectType type, NodeId packedDimension, VObjectType direction, NodeId unpackedDimension);
  Signal(FileContent* fileContent, NodeId node, VObjectType type, VObjectType direction, NodeId typeSpecId, NodeId packedDimension);       
  Signal(FileContent* fileContent, NodeId node, NodeId interfaceTypeName, VObjectType subnettype, NodeId unpackedDimension);
>>>>>>> c25294f8
  virtual ~Signal();

  VObjectType getType() const { return m_type; }
  VObjectType getDirection() const { return m_direction; }
  FileContent* getFileContent() { return m_fileContent; }
  NodeId getNodeId() const { return m_nodeId; }
  std::string getName() const { return m_fileContent->SymName(m_nodeId); }

  std::string getInterfaceTypeName() {
    std::string type_name = m_fileContent->SymName(m_interfaceTypeNameId);
    NodeId constant_select = m_fileContent->Sibling(m_interfaceTypeNameId);
    if (constant_select) {
      if (m_fileContent->Type(constant_select) == slStringConst) {
        type_name += "." + m_fileContent->SymName(constant_select);
      } else {
        NodeId selector = m_fileContent->Child(constant_select);
        if (m_fileContent->Type(selector) == slStringConst)
          type_name += "." + m_fileContent->SymName(selector);
      }
    }
    return type_name;
  }

  ModuleDefinition* getInterfaceDef() { return m_interfaceDef; }
  void setInterfaceDef(ModuleDefinition* interfaceDef) {
    m_interfaceDef = interfaceDef;
  }
  ModPort* getModPort() { return m_modPort; }
  void setModPort(ModPort* modport) { m_modPort = modport; }
  void setDirection(VObjectType direction) { m_direction = direction; }
  void setType(VObjectType type) { m_type = type; }
  void setDataType(DataType* dtype) { m_dataType = dtype; }
  bool isInterface() { return (m_interfaceTypeNameId != 0); }
  void setLowConn(Signal* sig) { m_lowConn = sig; }
  Signal* getLowConn() { return m_lowConn; }
  NodeId getPackedDimension() { return m_packedDimension; }
  NodeId getUnpackedDimension() { return m_unpackedDimension; }
  NodeId getModPortId() { return m_fileContent->Sibling(m_interfaceTypeNameId);}
  NodeId getInterfaceTypeNameId() { return m_interfaceTypeNameId; }
  NodeId getTypeSpecId() { return m_typeSpecId; }
  DataType* getDataType() { return m_dataType; }

 private:
  FileContent* m_fileContent;
  NodeId m_nodeId;
  VObjectType m_type;
  VObjectType m_direction;
  ModuleDefinition* m_interfaceDef;
  ModPort*          m_modPort;
  DataType*         m_dataType;
  Signal*           m_lowConn; // for ports
  NodeId m_interfaceTypeNameId;
  NodeId m_packedDimension;
  NodeId m_typeSpecId;
  NodeId m_unpackedDimension;
};

}  // namespace SURELOG

#endif /* SIGNAL_H */<|MERGE_RESOLUTION|>--- conflicted
+++ resolved
@@ -32,16 +32,11 @@
 
 class Signal {
  public:
-<<<<<<< HEAD
-  Signal(FileContent* fileContent, NodeId node, VObjectType type, VObjectType direction, NodeId range);
-  Signal(FileContent* fileContent, NodeId node, VObjectType type, VObjectType direction, NodeId typeSpecId, NodeId range);
-  Signal(FileContent* fileContent, NodeId node, NodeId interfaceTypeName, VObjectType subnettype, NodeId range);
-=======
   Signal(FileContent* fileContent, NodeId node, VObjectType type, VObjectType direction, NodeId packedDimension);
   Signal(FileContent* fileContent, NodeId node, VObjectType type, NodeId packedDimension, VObjectType direction, NodeId unpackedDimension);
-  Signal(FileContent* fileContent, NodeId node, VObjectType type, VObjectType direction, NodeId typeSpecId, NodeId packedDimension);       
+  Signal(FileContent* fileContent, NodeId node, VObjectType type, VObjectType direction, NodeId typeSpecId, NodeId packedDimension);
   Signal(FileContent* fileContent, NodeId node, NodeId interfaceTypeName, VObjectType subnettype, NodeId unpackedDimension);
->>>>>>> c25294f8
+
   virtual ~Signal();
 
   VObjectType getType() const { return m_type; }
