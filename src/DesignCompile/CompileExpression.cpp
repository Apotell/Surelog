--- conflicted
+++ resolved
@@ -2057,16 +2057,10 @@
   } else if (objtype == uhdmconstant) {
     return (expr *)result;
   } else if (objtype == uhdmsys_func_call) {
-<<<<<<< HEAD
-    sys_func_call *scall = (sys_func_call *)result;
-    const std::string &name = scall->VpiName();
-    if ((name == "$bits") || (name == "$size")) {
-=======
     sys_func_call* scall = (sys_func_call*)result;
     const std::string& name = scall->VpiName();
     if ((name == "$bits") || (name == "$size") || (name == "$high") ||
         (name == "$low") || (name == "$left") || (name == "$right")) {
->>>>>>> d443b637
       uint64_t bits = 0;
       bool found = false;
       for (auto arg : *scall->Tf_call_args()) {
@@ -6622,11 +6616,6 @@
   return result;
 }
 
-<<<<<<< HEAD
-UHDM::any *CompileHelper::compileClog2(
-    DesignComponent *component, const FileContent *fC, NodeId List_of_arguments,
-    CompileDesign *compileDesign, UHDM::any *pexpr, ValuedComponentI *instance,
-=======
 UHDM::any* CompileHelper::compileBound(
     DesignComponent* component, const FileContent* fC, NodeId List_of_arguments,
     CompileDesign* compileDesign, UHDM::any* pexpr, ValuedComponentI* instance,
@@ -6712,7 +6701,6 @@
 UHDM::any* CompileHelper::compileClog2(
     DesignComponent* component, const FileContent* fC, NodeId List_of_arguments,
     CompileDesign* compileDesign, UHDM::any* pexpr, ValuedComponentI* instance,
->>>>>>> d443b637
     bool reduce, bool muteErrors) {
   UHDM::Serializer &s = compileDesign->getSerializer();
   UHDM::any *result = nullptr;
