/*
 Copyright 2019 Alain Dargelas

 Licensed under the Apache License, Version 2.0 (the "License");
 you may not use this file except in compliance with the License.
 You may obtain a copy of the License at

 http://www.apache.org/licenses/LICENSE-2.0

 Unless required by applicable law or agreed to in writing, software
 distributed under the License is distributed on an "AS IS" BASIS,
 WITHOUT WARRANTIES OR CONDITIONS OF ANY KIND, either express or implied.
 See the License for the specific language governing permissions and
 limitations under the License.
 */

/*
 * File:   UhdmWriter.cpp
 * Author: alain
 *
 * Created on January 17, 2020, 9:13 PM
 */

#include <Surelog/CommandLine/CommandLineParser.h>
#include <Surelog/Common/FileSystem.h>
#include <Surelog/Design/DesignElement.h>
#include <Surelog/Design/FileContent.h>
#include <Surelog/Design/ModPort.h>
#include <Surelog/Design/ModuleDefinition.h>
#include <Surelog/Design/ModuleInstance.h>
#include <Surelog/Design/Netlist.h>
#include <Surelog/Design/Parameter.h>
#include <Surelog/Design/Signal.h>
#include <Surelog/DesignCompile/CompileDesign.h>
#include <Surelog/DesignCompile/UhdmChecker.h>
#include <Surelog/DesignCompile/UhdmWriter.h>
#include <Surelog/Package/Package.h>
#include <Surelog/SourceCompile/Compiler.h>
#include <Surelog/SourceCompile/SymbolTable.h>
#include <Surelog/Testbench/ClassDefinition.h>
#include <Surelog/Testbench/Program.h>
#include <Surelog/Testbench/TypeDef.h>
#include <Surelog/Testbench/Variable.h>
#include <Surelog/Utils/StringUtils.h>

#include <cstring>

// UHDM
#include <uhdm/ElaboratorListener.h>
#include <uhdm/Serializer.h>
#include <uhdm/SynthSubset.h>
#include <uhdm/UhdmLint.h>
#include <uhdm/VpiListener.h>
#include <uhdm/clone_tree.h>
#include <uhdm/uhdm.h>
#include <uhdm/vpi_visitor.h>

namespace SURELOG {

using namespace UHDM;  // NOLINT (we're using a whole bunch of these)

std::string UhdmWriter::builtinGateName(VObjectType type) {
  std::string modName;
  switch (type) {
    case VObjectType::slNInpGate_And:
      modName = "work@and";
      break;
    case VObjectType::slNInpGate_Or:
      modName = "work@or";
      break;
    case VObjectType::slNInpGate_Nand:
      modName = "work@nand";
      break;
    case VObjectType::slNInpGate_Nor:
      modName = "work@nor";
      break;
    case VObjectType::slNInpGate_Xor:
      modName = "work@xor";
      break;
    case VObjectType::slNInpGate_Xnor:
      modName = "work@xnor";
      break;
    case VObjectType::slNOutGate_Buf:
      modName = "work@buf";
      break;
    case VObjectType::slNOutGate_Not:
      modName = "work@not";
      break;
    case VObjectType::slPassEnSwitch_Tranif0:
      modName = "work@tranif0";
      break;
    case VObjectType::slPassEnSwitch_Tranif1:
      modName = "work@tranif1";
      break;
    case VObjectType::slPassEnSwitch_RTranif1:
      modName = "work@rtranif1";
      break;
    case VObjectType::slPassEnSwitch_RTranif0:
      modName = "work@rtranif0";
      break;
    case VObjectType::slPassSwitch_Tran:
      modName = "work@tran";
      break;
    case VObjectType::slPassSwitch_RTran:
      modName = "work@rtran";
      break;
    case VObjectType::slCmosSwitchType_Cmos:
      modName = "work@cmos";
      break;
    case VObjectType::slCmosSwitchType_RCmos:
      modName = "work@rcmos";
      break;
    case VObjectType::slEnableGateType_Bufif0:
      modName = "work@bufif0";
      break;
    case VObjectType::slEnableGateType_Bufif1:
      modName = "work@bufif1";
      break;
    case VObjectType::slEnableGateType_Notif0:
      modName = "work@notif0";
      break;
    case VObjectType::slEnableGateType_Notif1:
      modName = "work@notif1";
      break;
    case VObjectType::slMosSwitchType_NMos:
      modName = "work@nmos";
      break;
    case VObjectType::slMosSwitchType_PMos:
      modName = "work@pmos";
      break;
    case VObjectType::slMosSwitchType_RNMos:
      modName = "work@rnmos";
      break;
    case VObjectType::slMosSwitchType_RPMos:
      modName = "work@rpmos";
      break;
    case VObjectType::slPullup:
      modName = "work@pullup";
      break;
    case VObjectType::slPulldown:
      modName = "work@pulldown";
      break;
    default:
      modName = "work@UnsupportedPrimitive";
      break;
  }
  return modName;
}

unsigned int UhdmWriter::getBuiltinType(VObjectType type) {
  switch (type) {
    case VObjectType::slNInpGate_And:
      return vpiAndPrim;
    case VObjectType::slNInpGate_Or:
      return vpiOrPrim;
    case VObjectType::slNInpGate_Nor:
      return vpiNorPrim;
    case VObjectType::slNInpGate_Nand:
      return vpiNandPrim;
    case VObjectType::slNInpGate_Xor:
      return vpiXorPrim;
    case VObjectType::slNInpGate_Xnor:
      return vpiXnorPrim;
    case VObjectType::slNOutGate_Buf:
      return vpiBufPrim;
    case VObjectType::slNOutGate_Not:
      return vpiNotPrim;
    case VObjectType::slPassEnSwitch_Tranif0:
      return vpiTranif0Prim;
    case VObjectType::slPassEnSwitch_Tranif1:
      return vpiTranif1Prim;
    case VObjectType::slPassEnSwitch_RTranif1:
      return vpiRtranif1Prim;
    case VObjectType::slPassEnSwitch_RTranif0:
      return vpiRtranif0Prim;
    case VObjectType::slPassSwitch_Tran:
      return vpiTranPrim;
    case VObjectType::slPassSwitch_RTran:
      return vpiRtranPrim;
    case VObjectType::slCmosSwitchType_Cmos:
      return vpiCmosPrim;
    case VObjectType::slCmosSwitchType_RCmos:
      return vpiRcmosPrim;
    case VObjectType::slEnableGateType_Bufif0:
      return vpiBufif0Prim;
    case VObjectType::slEnableGateType_Bufif1:
      return vpiBufif1Prim;
    case VObjectType::slEnableGateType_Notif0:
      return vpiNotif0Prim;
    case VObjectType::slEnableGateType_Notif1:
      return vpiNotif1Prim;
    case VObjectType::slMosSwitchType_NMos:
      return vpiNmosPrim;
    case VObjectType::slMosSwitchType_PMos:
      return vpiPmosPrim;
    case VObjectType::slMosSwitchType_RNMos:
      return vpiRnmosPrim;
    case VObjectType::slMosSwitchType_RPMos:
      return vpiRpmosPrim;
    case VObjectType::slPullup:
      return vpiPullupPrim;
    case VObjectType::slPulldown:
      return vpiPulldownPrim;
    default:
      return 0;
  }
}

UhdmWriter::UhdmWriter(CompileDesign* compiler, Design* design)
    : m_compileDesign(compiler), m_design(design) {
  m_helper.seterrorReporting(
      m_compileDesign->getCompiler()->getErrorContainer(),
      m_compileDesign->getCompiler()->getSymbolTable());
}

unsigned int UhdmWriter::getStrengthType(VObjectType type) {
  switch (type) {
    case VObjectType::slSupply0:
      return vpiSupply0;
    case VObjectType::slSupply1:
      return vpiSupply1;
    case VObjectType::slStrong0:
      return vpiStrongDrive;
    case VObjectType::slStrong1:
      return vpiStrongDrive;
    case VObjectType::slPull0:
      return vpiPullDrive;
    case VObjectType::slPull1:
      return vpiPullDrive;
    case VObjectType::slWeak0:
      return vpiWeakDrive;
    case VObjectType::slWeak1:
      return vpiWeakDrive;
    case VObjectType::slHighZ0:
      return vpiHighZ;
    case VObjectType::slHighZ1:
      return vpiHighZ;
    default:
      return 0;
  }
}

unsigned int UhdmWriter::getVpiOpType(VObjectType type) {
  switch (type) {
    case VObjectType::slBinOp_Plus:
      return vpiAddOp;
    case VObjectType::slBinOp_Minus:
      return vpiSubOp;
    case VObjectType::slBinOp_Mult:
      return vpiMultOp;
    case VObjectType::slBinOp_MultMult:
      return vpiPowerOp;
    case VObjectType::slBinOp_Div:
      return vpiDivOp;
    case VObjectType::slBinOp_Great:
      return vpiGtOp;
    case VObjectType::slBinOp_GreatEqual:
      return vpiGeOp;
    case VObjectType::slBinOp_Less:
      return vpiLtOp;
    case VObjectType::slBinOp_Imply:
      return vpiImplyOp;
    case VObjectType::slBinOp_Equivalence:
      return vpiEqOp;
    case VObjectType::slBinOp_LessEqual:
      return vpiLeOp;
    case VObjectType::slBinOp_Equiv:
      return vpiEqOp;
    case VObjectType::slBinOp_Not:
    case VObjectType::slNOT:
      return vpiNeqOp;
    case VObjectType::slBinOp_Percent:
      return vpiModOp;
    case VObjectType::slBinOp_LogicAnd:
      return vpiLogAndOp;
    case VObjectType::slBinOp_LogicOr:
      return vpiLogOrOp;
    case VObjectType::slBinOp_BitwAnd:
      return vpiBitAndOp;
    case VObjectType::slBinOp_BitwOr:
      return vpiBitOrOp;
    case VObjectType::slBinOp_BitwXor:
      return vpiBitXorOp;
    case VObjectType::slBinOp_ReductXnor1:
    case VObjectType::slBinOp_ReductXnor2:
    case VObjectType::slBinModOp_ReductXnor1:
    case VObjectType::slBinModOp_ReductXnor2:
      return vpiBitXNorOp;
    case VObjectType::slBinOp_ReductNand:
      return vpiUnaryNandOp;
    case VObjectType::slBinOp_ReductNor:
      return vpiUnaryNorOp;
    case VObjectType::slUnary_Plus:
      return vpiPlusOp;
    case VObjectType::slUnary_Minus:
      return vpiMinusOp;
    case VObjectType::slUnary_Not:
      return vpiNotOp;
    case VObjectType::slUnary_Tilda:
      return vpiBitNegOp;
    case VObjectType::slUnary_BitwAnd:
      return vpiUnaryAndOp;
    case VObjectType::slUnary_BitwOr:
      return vpiUnaryOrOp;
    case VObjectType::slUnary_BitwXor:
      return vpiUnaryXorOp;
    case VObjectType::slUnary_ReductNand:
      return vpiUnaryNandOp;
    case VObjectType::slUnary_ReductNor:
      return vpiUnaryNorOp;
    case VObjectType::slUnary_ReductXnor1:
    case VObjectType::slUnary_ReductXnor2:
      return vpiUnaryXNorOp;
    case VObjectType::slBinOp_ShiftLeft:
      return vpiLShiftOp;
    case VObjectType::slBinOp_ShiftRight:
      return vpiRShiftOp;
    case VObjectType::slBinOp_ArithShiftLeft:
      return vpiArithLShiftOp;
    case VObjectType::slBinOp_ArithShiftRight:
      return vpiArithRShiftOp;
    case VObjectType::slIncDec_PlusPlus:
      return vpiPostIncOp;
    case VObjectType::slIncDec_MinusMinus:
      return vpiPostDecOp;
    case VObjectType::slConditional_operator:
    case VObjectType::slQmark:
      return vpiConditionOp;
    case VObjectType::slInsideOp:
    case VObjectType::slOpen_range_list:
      return vpiInsideOp;
    case VObjectType::slBinOp_FourStateLogicEqual:
      return vpiCaseEqOp;
    case VObjectType::slBinOp_FourStateLogicNotEqual:
      return vpiCaseNeqOp;
    case VObjectType::slAssignOp_Assign:
      return vpiAssignmentOp;
    case VObjectType::slAssignOp_Add:
      return vpiAddOp;
    case VObjectType::slAssignOp_Sub:
      return vpiSubOp;
    case VObjectType::slAssignOp_Mult:
      return vpiMultOp;
    case VObjectType::slAssignOp_Div:
      return vpiDivOp;
    case VObjectType::slAssignOp_Modulo:
      return vpiModOp;
    case VObjectType::slAssignOp_BitwAnd:
      return vpiBitAndOp;
    case VObjectType::slAssignOp_BitwOr:
      return vpiBitOrOp;
    case VObjectType::slAssignOp_BitwXor:
      return vpiBitXorOp;
    case VObjectType::slAssignOp_BitwLeftShift:
      return vpiLShiftOp;
    case VObjectType::slAssignOp_BitwRightShift:
      return vpiRShiftOp;
    case VObjectType::slAssignOp_ArithShiftLeft:
      return vpiArithLShiftOp;
    case VObjectType::slAssignOp_ArithShiftRight:
      return vpiArithRShiftOp;
    case VObjectType::slMatches:
      return vpiMatchOp;
    case VObjectType::slBinOp_WildcardEqual:
    case VObjectType::slBinOp_WildEqual:
      return vpiWildEqOp;
    case VObjectType::slBinOp_WildcardNotEqual:
    case VObjectType::slBinOp_WildNotEqual:
      return vpiWildNeqOp;
    case VObjectType::slIff:
      return vpiIffOp;
    case VObjectType::slNON_OVERLAP_IMPLY:
      return vpiNonOverlapImplyOp;
    case VObjectType::slOVERLAP_IMPLY:
      return vpiOverlapImplyOp;
    case VObjectType::slOVERLAPPED:
      return vpiOverlapFollowedByOp;
    case VObjectType::slNONOVERLAPPED:
      return vpiNonOverlapFollowedByOp;
    case VObjectType::slUNTIL:
      return vpiUntilOp;
    case VObjectType::slS_UNTIL:
      return vpiUntilOp;
    case VObjectType::slUNTIL_WITH:
      return vpiUntilWithOp;
    case VObjectType::slS_UNTIL_WITH:
      return vpiUntilWithOp;
    case VObjectType::slIMPLIES:
      return vpiImpliesOp;
    case VObjectType::slIFF:
      return vpiIffOp;
    case VObjectType::slCycle_delay_range:
      return vpiCycleDelayOp;
    case VObjectType::slConsecutive_repetition:
      return vpiConsecutiveRepeatOp;
    case VObjectType::slNon_consecutive_repetition:
      return vpiRepeatOp;
    case VObjectType::slGoto_repetition:
      return vpiGotoRepeatOp;
    case VObjectType::slThroughout:
      return vpiThroughoutOp;
    case VObjectType::slWithin:
      return vpiWithinOp;
    case VObjectType::slIntersect:
      return vpiIntersectOp;
    case VObjectType::slFirstMatch:
      return vpiFirstMatchOp;
    default:
      return 0;
  }
}

bool isMultidimensional(const UHDM::typespec* ts) {
  bool isMultiDimension = false;
  if (ts) {
    if (ts->UhdmType() == uhdmlogic_typespec) {
      logic_typespec* lts = (logic_typespec*)ts;
      if (lts->Ranges() && lts->Ranges()->size() > 1) isMultiDimension = true;
    } else if (ts->UhdmType() == uhdmarray_typespec) {
      array_typespec* lts = (array_typespec*)ts;
      if (lts->Ranges() && lts->Ranges()->size() > 1) isMultiDimension = true;
    } else if (ts->UhdmType() == uhdmpacked_array_typespec) {
      packed_array_typespec* lts = (packed_array_typespec*)ts;
      if (lts->Ranges() && lts->Ranges()->size() > 1) isMultiDimension = true;
    } else if (ts->UhdmType() == uhdmbit_typespec) {
      bit_typespec* lts = (bit_typespec*)ts;
      if (lts->Ranges() && lts->Ranges()->size() > 1) isMultiDimension = true;
    }
  }
  return isMultiDimension;
}

bool writeElabParameters(Serializer& s, ModuleInstance* instance,
                         UHDM::scope* m, ExprBuilder& exprBuilder) {
  Netlist* netlist = instance->getNetlist();
  DesignComponent* mod = instance->getDefinition();

  std::map<std::string, any*> paramSet;
  if (netlist->param_assigns()) {
    VectorOfany* params = m->Parameters();
    if (params == nullptr) params = s.MakeAnyVec();
    m->Parameters(params);
    m->Param_assigns(netlist->param_assigns());
  }

  if (mod) {
    VectorOfany* params = m->Parameters();
    if (params == nullptr) params = s.MakeAnyVec();
    m->Parameters(params);
    VectorOfany* orig_params = mod->getParameters();
    if (orig_params) {
      for (auto orig : *orig_params) {
        const std::string& name = orig->VpiName();
        bool pushed = false;
        // Specifc handling of type parameters
        if (orig->UhdmType() == uhdmtype_parameter) {
          for (auto p : instance->getTypeParams()) {
            if (p->getName() == orig->VpiName()) {
              any* uparam = p->getUhdmParam();
              if (uparam) {
                uparam->VpiParent(m);
                for (VectorOfany::iterator itr = params->begin();
                     itr != params->end(); itr++) {
                  if ((*itr)->VpiName() == p->getName()) {
                    params->erase(itr);
                    break;
                  }
                }
                params->push_back(uparam);
                pushed = true;
              }
              break;
            }
          }
          if (!pushed) {
            // These point to the sole copy (unelaborated)
            for (VectorOfany::iterator itr = params->begin();
                 itr != params->end(); itr++) {
              if ((*itr)->VpiName() == orig->VpiName()) {
                params->erase(itr);
                break;
              }
            }
            params->push_back(orig);
          }
        } else {
          // Regular param
          ElaboratorListener listener(&s, false, true);
          any* pclone = UHDM::clone_tree(orig, s, &listener);
          pclone->VpiParent(m);
          paramSet.insert(std::make_pair(name, pclone));
          /*

            Keep the value of the parameter used during definition. The
          param_assign contains the actual value useful for elaboration

          const typespec* ts = ((parameter*)pclone)->Typespec();
          bool multi = isMultidimensional(ts);
          if (((parameter*)pclone)->Ranges() &&
          ((parameter*)pclone)->Ranges()->size() > 1) multi = true;

          if (instance->getComplexValue(name)) {
          } else {
            Value* val = instance->getValue(name, exprBuilder);
            if (val && val->isValid() && (!multi)) {
              ((parameter*)pclone)->VpiValue(val->uhdmValue());
            }
          }
          */
          params->push_back(pclone);
        }
      }
    }
  }

  if (netlist->param_assigns()) {
    for (auto ps : *m->Param_assigns()) {
      ps->VpiParent(m);
      const std::string& name = ps->Lhs()->VpiName();
      std::map<std::string, any*>::iterator itr = paramSet.find(name);
      if (itr != paramSet.end()) {
        ps->Lhs((*itr).second);
      }
    }
  }
  return true;
}

unsigned int UhdmWriter::getVpiDirection(VObjectType type) {
  unsigned int direction = vpiInout;
  if (type == VObjectType::slPortDir_Inp ||
      type == VObjectType::slTfPortDir_Inp)
    direction = vpiInput;
  else if (type == VObjectType::slPortDir_Out ||
           type == VObjectType::slTfPortDir_Out)
    direction = vpiOutput;
  else if (type == VObjectType::slPortDir_Inout ||
           type == VObjectType::slTfPortDir_Inout)
    direction = vpiInout;
  else if (type == VObjectType::slTfPortDir_Ref ||
           type == VObjectType::slTfPortDir_ConstRef)
    direction = vpiRef;
  return direction;
}

unsigned int UhdmWriter::getVpiNetType(VObjectType type) {
  unsigned int nettype = 0;
  switch (type) {
    case VObjectType::slNetType_Wire:
      nettype = vpiWire;
      break;
    case VObjectType::slIntVec_TypeReg:
      nettype = vpiReg;
      break;
    case VObjectType::slNetType_Supply0:
      nettype = vpiSupply0;
      break;
    case VObjectType::slNetType_Supply1:
      nettype = vpiSupply1;
      break;
    case VObjectType::slIntVec_TypeLogic:
      nettype = vpiLogicNet;
      break;
    case VObjectType::slNetType_Wand:
      nettype = vpiWand;
      break;
    case VObjectType::slNetType_Wor:
      nettype = vpiWor;
      break;
    case VObjectType::slNetType_Tri:
      nettype = vpiTri;
      break;
    case VObjectType::slNetType_Tri0:
      nettype = vpiTri0;
      break;
    case VObjectType::slNetType_Tri1:
      nettype = vpiTri1;
      break;
    case VObjectType::slNetType_TriReg:
      nettype = vpiTriReg;
      break;
    case VObjectType::slNetType_TriAnd:
      nettype = vpiTriAnd;
      break;
    case VObjectType::slNetType_TriOr:
      nettype = vpiTriOr;
      break;
    case VObjectType::slNetType_Uwire:
      nettype = vpiUwire;
      break;
    default:
      break;
  }
  return nettype;
}

void UhdmWriter::writePorts(std::vector<Signal*>& orig_ports, BaseClass* parent,
                            VectorOfport* dest_ports, VectorOfnet* dest_nets,
                            Serializer& s,
                            UhdmWriter::ComponentMap& componentMap,
                            UhdmWriter::ModPortMap& modPortMap,
                            UhdmWriter::SignalBaseClassMap& signalBaseMap,
                            UhdmWriter::SignalMap& signalMap,
                            ModuleInstance* instance, ModuleDefinition* mod) {
  int lastPortDirection = vpiInout;
  for (Signal* orig_port : orig_ports) {
    port* dest_port = s.MakePort();
    signalBaseMap.insert(std::make_pair(orig_port, dest_port));
    signalMap.insert(std::make_pair(orig_port->getName(), orig_port));
    const FileContent* fC = orig_port->getFileContent();
    if (fC->Type(orig_port->getNodeId()) == slStringConst)
      dest_port->VpiName(orig_port->getName());
    if (orig_port->getDirection() != slNoType)
      lastPortDirection =
          UhdmWriter::getVpiDirection(orig_port->getDirection());
    dest_port->VpiDirection(lastPortDirection);
    orig_port->getFileContent()->populateCoreMembers(
        orig_port->getNodeId(), orig_port->getNodeId(), dest_port);
    dest_port->VpiParent(parent);
    if (ModPort* orig_modport = orig_port->getModPort()) {
      ref_obj* ref = s.MakeRef_obj();
      dest_port->Low_conn(ref);
      std::map<ModPort*, modport*>::iterator itr =
          modPortMap.find(orig_modport);
      if (itr != modPortMap.end()) {
        ref->Actual_group((*itr).second);
      }
    } else if (ModuleDefinition* orig_interf = orig_port->getInterfaceDef()) {
      ref_obj* ref = s.MakeRef_obj();
      dest_port->Low_conn(ref);
      const auto& found = componentMap.find(orig_interf);
      if (found != componentMap.end()) {
        ref->Actual_group(found->second);
      }
    }
    if (orig_port->getTypeSpecId() && mod) {
      if (NodeId unpackedDimensions = orig_port->getUnpackedDimension()) {
        int unpackedSize = 0;
        const FileContent* fC = orig_port->getFileContent();
        if (std::vector<UHDM::range*>* ranges = m_helper.compileRanges(
                mod, fC, unpackedDimensions, m_compileDesign, nullptr, instance,
                false, unpackedSize, false)) {
          array_typespec* array_ts = s.MakeArray_typespec();
          array_ts->Ranges(ranges);
          array_ts->VpiParent(dest_port);
          fC->populateCoreMembers(orig_port->getTypeSpecId(), InvalidNodeId,
                                  array_ts);
          if (!ranges->empty()) {
            array_ts->VpiEndLineNo(ranges->back()->VpiEndLineNo());
            array_ts->VpiEndColumnNo(ranges->back()->VpiEndColumnNo());
          }
          for (range* r : *ranges) {
            const expr* rrange = r->Right_expr();
            if (rrange->VpiValue() == "STRING:associative") {
              array_ts->VpiArrayType(vpiAssocArray);
              array_ts->Index_typespec((typespec*)rrange->Typespec());
            } else if (rrange->VpiValue() == "STRING:unsized") {
              array_ts->VpiArrayType(vpiDynamicArray);
            } else if (rrange->VpiValue() == "STRING:$") {
              array_ts->VpiArrayType(vpiQueueArray);
            } else {
              array_ts->VpiArrayType(vpiStaticArray);
            }
          }
          dest_port->Typespec(array_ts);

          if (typespec* typespec = m_helper.compileTypespec(
                  mod, fC, orig_port->getTypeSpecId(), m_compileDesign, nullptr,
                  nullptr, false, true)) {
            array_ts->Elem_typespec(typespec);
          }
        }
      } else if (typespec* typespec = m_helper.compileTypespec(
                     mod, fC, orig_port->getTypeSpecId(), m_compileDesign,
                     nullptr, nullptr, false, true)) {
        dest_port->Typespec(typespec);
      }
    }
    dest_ports->push_back(dest_port);
  }
}

void writeDataTypes(const DesignComponent::DataTypeMap& datatypeMap,
                    BaseClass* parent, VectorOftypespec* dest_typespecs,
                    Serializer& s, bool setParent) {
  std::set<uint64_t> ids;
  for (const auto& entry : datatypeMap) {
    const DataType* dtype = entry.second;
    if (dtype->getCategory() == DataType::Category::REF) {
      dtype = dtype->getDefinition();
    }
    if (dtype->getCategory() == DataType::Category::TYPEDEF) {
      if (dtype->getTypespec() == nullptr) dtype = dtype->getDefinition();
    }
    typespec* tps = dtype->getTypespec();
    if (parent->UhdmType() == uhdmpackage) {
      if (tps && (tps->VpiName().find("::") == std::string::npos)) {
        const std::string newName = parent->VpiName() + "::" + tps->VpiName();
        tps->VpiName(newName);
      }
    }

    if (tps) {
      if (!tps->Instance()) {
        if (parent->UhdmType() != uhdmclass_defn)
          tps->Instance((instance*)parent);
      }
      if (setParent) tps->VpiParent(parent);
      if (ids.find(tps->UhdmId()) == ids.end()) {
        dest_typespecs->push_back(tps);
        ids.insert(tps->UhdmId());
      }
    }
  }
}

void writeNets(std::vector<Signal*>& orig_nets, BaseClass* parent,
               VectorOfnet* dest_nets, Serializer& s,
               UhdmWriter::SignalBaseClassMap& signalBaseMap,
               UhdmWriter::SignalMap& signalMap, UhdmWriter::SignalMap& portMap,
               ModuleInstance* instance = nullptr) {
  for (auto& orig_net : orig_nets) {
    net* dest_net = nullptr;
    if (instance) {
      for (net* net : *instance->getNetlist()->nets()) {
        UhdmWriter::SignalMap::iterator itr = signalMap.find(net->VpiName());
        if (itr == signalMap.end()) {
          if (net->VpiName() == orig_net->getName()) {
            dest_net = net;
            break;
          }
        }
      }
    } else {
      dest_net = s.MakeLogic_net();
    }
    if (dest_net) {
      const FileContent* fC = orig_net->getFileContent();
      if (fC->Type(orig_net->getNodeId()) == slStringConst) {
        UhdmWriter::SignalMap::iterator portItr =
            portMap.find(orig_net->getName());
        if (portItr != portMap.end()) {
          Signal* sig = (*portItr).second;
          if (sig) {
            UhdmWriter::SignalBaseClassMap::iterator itr =
                signalBaseMap.find(sig);
            if (itr != signalBaseMap.end()) {
              port* p = (port*)((*itr).second);
              if (p->Low_conn() == nullptr) {
                ref_obj* ref = s.MakeRef_obj();
                ref->Actual_group(dest_net);
                p->Low_conn(ref);
              } else if (p->Low_conn()->UhdmType() == uhdmref_obj) {
                ref_obj* ref = (ref_obj*)p->Low_conn();
                if (ref->Actual_group() == nullptr) {
                  ref->Actual_group(dest_net);
                }
              }
            }
          }
        }
        signalBaseMap.insert(std::make_pair(orig_net, dest_net));
        signalMap.insert(std::make_pair(orig_net->getName(), orig_net));
        dest_net->VpiName(orig_net->getName());
        orig_net->getFileContent()->populateCoreMembers(
            orig_net->getNodeId(), orig_net->getNodeId(), dest_net);
        dest_net->VpiNetType(UhdmWriter::getVpiNetType(orig_net->getType()));
        dest_net->VpiParent(parent);
        dest_nets->push_back(dest_net);
      }
    }
  }
}

void mapLowConns(std::vector<Signal*>& orig_ports, Serializer& s,
                 UhdmWriter::SignalBaseClassMap& signalBaseMap) {
  for (Signal* orig_port : orig_ports) {
    if (Signal* lowconn = orig_port->getLowConn()) {
      std::map<Signal*, BaseClass*>::iterator itrlow =
          signalBaseMap.find(lowconn);
      if (itrlow != signalBaseMap.end()) {
        std::map<Signal*, BaseClass*>::iterator itrport =
            signalBaseMap.find(orig_port);
        if (itrport != signalBaseMap.end()) {
          ref_obj* ref = s.MakeRef_obj();
          ((port*)(*itrport).second)->Low_conn(ref);
          ref->Actual_group((*itrlow).second);
        }
      }
    }
  }
}

void UhdmWriter::writeClass(ClassDefinition* classDef,
                            VectorOfclass_defn* dest_classes, Serializer& s,
                            UhdmWriter::ComponentMap& componentMap,
                            BaseClass* parent) {
  if (!classDef->getFileContents().empty() &&
      classDef->getType() == VObjectType::slClass_declaration) {
    const FileContent* fC = classDef->getFileContents()[0];
    class_defn* c = classDef->getUhdmDefinition();
    c->VpiParent(parent);
    // Typepecs
    VectorOftypespec* typespecs = s.MakeTypespecVec();
    c->Typespecs(typespecs);
    writeDataTypes(classDef->getDataTypeMap(), c, typespecs, s, true);

    // Variables
    // Already bound in TestbenchElaboration

    // Function and tasks
    c->Task_funcs(classDef->getTask_funcs());
    if (c->Task_funcs()) {
      for (auto tf : *c->Task_funcs()) {
        if (tf->VpiParent() == nullptr) tf->VpiParent(c);
      }
    }
    // Parameters
    if (classDef->getParameters()) {
      c->Parameters(classDef->getParameters());
      for (auto ps : *c->Parameters()) {
        ps->VpiParent(c);
      }
    }
    // Extends, fix late binding
    if (const extends* ext = c->Extends()) {
      if (const class_typespec* tps = ext->Class_typespec()) {
        if (tps->Class_defn() == nullptr) {
          const std::string& tpsName = tps->VpiName();
          if (c->Parameters()) {
            for (auto ps : *c->Parameters()) {
              if (ps->VpiName() == tpsName) {
                if (ps->UhdmType() == uhdmtype_parameter) {
                  type_parameter* tp = (type_parameter*)ps;
                  if (const typespec* ptp = tp->Typespec()) {
                    if (ptp->UhdmType() == uhdmclass_typespec) {
                      class_typespec* cptp = (class_typespec*)ptp;
                      ((class_typespec*)tps)
                          ->Class_defn((class_defn*)cptp->Class_defn());
                    }
                  }
                }
              }
            }
          }
        }
      }
    }

    // Param_assigns
    if (classDef->getParam_assigns()) {
      c->Param_assigns(classDef->getParam_assigns());
      for (auto ps : *c->Param_assigns()) {
        ps->VpiParent(c);
      }
    }
    componentMap.insert(std::make_pair(classDef, c));
    c->VpiParent(parent);
    dest_classes->push_back(c);
    const std::string& name = classDef->getName();
    if (c->VpiName().empty()) c->VpiName(name);
    if (c->VpiFullName().empty()) c->VpiFullName(name);
    c->Attributes(classDef->Attributes());
    if (fC) {
      // Builtin classes have no file
      const NodeId modId = classDef->getNodeIds()[0];
      const NodeId startId = fC->sl_collect(modId, VObjectType::slClass);
      fC->populateCoreMembers(startId, modId, c);
    }
    // Activate when hier_path is better supported
    // lateTypedefBinding(s, classDef, c, componentMap);
    // lateBinding(s, classDef, c, componentMap);

    for (auto& nested : classDef->getClassMap()) {
      ClassDefinition* c_nested = nested.second;
      VectorOfclass_defn* dest_classes = s.MakeClass_defnVec();
      writeClass(c_nested, dest_classes, s, componentMap, c);
    }
  }
}

void UhdmWriter::writeClasses(ClassNameClassDefinitionMultiMap& orig_classes,
                              VectorOfclass_defn* dest_classes, Serializer& s,
                              UhdmWriter::ComponentMap& componentMap,
                              BaseClass* parent) {
  for (auto& orig_class : orig_classes) {
    ClassDefinition* classDef = orig_class.second;
    writeClass(classDef, dest_classes, s, componentMap, parent);
  }
}

void writeVariables(const DesignComponent::VariableMap& orig_vars,
                    BaseClass* parent, VectorOfvariables* dest_vars,
                    Serializer& s, UhdmWriter::ComponentMap& componentMap) {
  for (auto& orig_var : orig_vars) {
    Variable* var = orig_var.second;
    const DataType* dtype = var->getDataType();
    const ClassDefinition* classdef =
        datatype_cast<const ClassDefinition*>(dtype);
    if (classdef) {
      class_var* cvar = s.MakeClass_var();
      cvar->VpiName(var->getName());
      var->getFileContent()->populateCoreMembers(var->getNodeId(),
                                                 var->getNodeId(), cvar);
      cvar->VpiParent(parent);
      const auto& found = componentMap.find(classdef);
      if (found != componentMap.end()) {
        // TODO: Bind Class type,
        // class_var -> class_typespec -> class_defn
      }
      dest_vars->push_back(cvar);
    }
  }
}

class ReInstanceTypespec : public VpiListener {
 public:
  explicit ReInstanceTypespec(package* p) : m_package(p) {}
  ~ReInstanceTypespec() override = default;

  void leaveAny(const any* object, vpiHandle handle) final {
    if (any_cast<const typespec*>(object) != nullptr) {
      if ((object->UhdmType() != uhdmclass_typespec) &&
          (object->UhdmType() != uhdmevent_typespec) &&
          (object->UhdmType() != uhdmimport_typespec) &&
          (object->UhdmType() != uhdmtype_parameter)) {
        reInstance(object);
      }
    }
  }

  void leaveFunction(const function* object, vpiHandle handle) final {
    reInstance(object);
  }
  void leaveTask(const task* object, vpiHandle handle) final {
    reInstance(object);
  }
  void reInstance(const any* cobject) {
    any* object = (any*)cobject;
    const instance* inst = nullptr;
    if (typespec* tps = any_cast<typespec*>(object)) {
      inst = (instance*)tps->Instance();
    } else if (function* tps = any_cast<function*>(object)) {
      inst = (instance*)tps->Instance();
    } else if (task* tps = any_cast<task*>(object)) {
      inst = (instance*)tps->Instance();
    }
    if (inst) {
      const std::string& name = inst->VpiName();
      design* d = (design*)m_package->VpiParent();
      for (auto pack : *d->AllPackages()) {
        if (pack->VpiName() == name) {
          if (typespec* tps = any_cast<typespec*>(object)) {
            tps->Instance(pack);
          } else if (function* tps = any_cast<function*>(object)) {
            tps->Instance(pack);
          } else if (task* tps = any_cast<task*>(object)) {
            tps->Instance(pack);
          }
          break;
        }
      }
    }
  }

 private:
  package* m_package = nullptr;
};

// Non-elaborated package typespec Instance relation need to point to
// non-elablarated package
void reInstanceTypespec(Serializer& serializer, any* root, package* p) {
  ReInstanceTypespec* listener = new ReInstanceTypespec(p);
  vpiHandle handle = serializer.MakeUhdmHandle(root->UhdmType(), root);
  listener->listenAny(handle);
  vpi_release_handle(handle);
  delete listener;
}

void UhdmWriter::writePackage(Package* pack, package* p, Serializer& s,
                              UhdmWriter::ComponentMap& componentMap,
                              bool elaborated) {
  p->VpiFullName(pack->getName() + "::");
  VectorOfclass_defn* dest_classes = nullptr;

  // Typepecs
  VectorOftypespec* typespecs = s.MakeTypespecVec();
  p->Typespecs(typespecs);
  writeDataTypes(pack->getDataTypeMap(), p, typespecs, s, true);
  for (auto tp : *typespecs) {
    tp->Instance(p);
  }
  for (auto item : pack->getImportedSymbols()) {
    typespecs->push_back(item);
  }
  // Classes
  ClassNameClassDefinitionMultiMap& orig_classes = pack->getClassDefinitions();
  dest_classes = s.MakeClass_defnVec();
  writeClasses(orig_classes, dest_classes, s, componentMap, p);
  p->Class_defns(dest_classes);
  // Parameters
  if (pack->getParameters()) {
    p->Parameters(pack->getParameters());
    for (auto ps : *p->Parameters()) {
      ps->VpiParent(p);
      if (ps->UhdmType() == uhdmparameter) {
        ((parameter*)ps)->VpiFullName(pack->getName() + "::" + ps->VpiName());
      } else {
        ((type_parameter*)ps)
            ->VpiFullName(pack->getName() + "::" + ps->VpiName());
      }
    }
  }

  // Param_assigns

  if (pack->getParam_assigns()) {
    p->Param_assigns(pack->getParam_assigns());
    for (auto ps : *p->Param_assigns()) {
      ps->VpiParent(p);
    }
  }

  // Function and tasks
  if (pack->getTask_funcs()) {
    p->Task_funcs(s.MakeTask_funcVec());
    for (auto tf : *pack->getTask_funcs()) {
      const std::string funcName = tf->VpiName();
      if (funcName.find("::") != std::string::npos) {
        std::vector<std::string> res;
        StringUtils::tokenizeMulti(funcName, "::", res);
        const std::string& className = res[0];
        const std::string& funcName = res[1];
        bool foundParentClass = false;
        for (auto cl : *dest_classes) {
          if (cl->VpiName() == className) {
            tf->VpiParent(cl);
            tf->Instance(p);
            if (cl->Task_funcs() == nullptr) {
              cl->Task_funcs(s.MakeTask_funcVec());
            }
            cl->Task_funcs()->push_back(tf);
            foundParentClass = true;
            break;
          }
        }
        if (foundParentClass) {
          tf->VpiName(funcName);
          ((task_func*)tf)
              ->VpiFullName(pack->getName() + "::" + className +
                            "::" + tf->VpiName());
        } else {
          tf->VpiParent(p);
          tf->Instance(p);
          p->Task_funcs()->push_back(tf);
          ((task_func*)tf)->VpiFullName(pack->getName() + "::" + tf->VpiName());
        }
      } else {
        tf->VpiParent(p);
        tf->Instance(p);
        p->Task_funcs()->push_back(tf);
        ((task_func*)tf)->VpiFullName(pack->getName() + "::" + tf->VpiName());
      }
    }
  }
  // Variables
  Netlist* netlist = pack->getNetlist();
  if (netlist) {
    p->Variables(netlist->variables());
    if (netlist->variables()) {
      for (auto obj : *netlist->variables()) {
        obj->VpiParent(p);
        ((variables*)obj)->VpiFullName(pack->getName() + "::" + obj->VpiName());
      }
    }
  }
  // Nets
  UhdmWriter::SignalBaseClassMap signalBaseMap;
  UhdmWriter::SignalMap portMap;
  UhdmWriter::SignalMap netMap;
  std::vector<Signal*> orig_nets = pack->getSignals();
  VectorOfnet* dest_nets = s.MakeNetVec();
  writeNets(orig_nets, p, dest_nets, s, signalBaseMap, netMap, portMap,
            nullptr);
  p->Nets(dest_nets);
  if (elaborated) {
    lateTypedefBinding(s, pack, p, componentMap);
  }
  lateBinding(s, pack, p, componentMap);
}

void UhdmWriter::writeModule(ModuleDefinition* mod, module* m, Serializer& s,
                             UhdmWriter::ComponentMap& componentMap,
                             UhdmWriter::ModPortMap& modPortMap,
                             ModuleInstance* instance) {
  UhdmWriter::SignalBaseClassMap signalBaseMap;
  UhdmWriter::SignalMap portMap;
  UhdmWriter::SignalMap netMap;

  // Let decls
  if (!mod->getLetStmts().empty()) {
    VectorOflet_decl* decls = s.MakeLet_declVec();
    m->Let_decls(decls);
    for (auto stmt : mod->getLetStmts()) {
      decls->push_back((let_decl*)stmt.second->Decl());
    }
  }

  // Typepecs
  VectorOftypespec* typespecs = s.MakeTypespecVec();
  m->Typespecs(typespecs);
  writeDataTypes(mod->getDataTypeMap(), m, typespecs, s, true);
  for (auto item : mod->getImportedSymbols()) {
    typespecs->push_back(item);
  }
  // Ports
  std::vector<Signal*>& orig_ports = mod->getPorts();
  VectorOfport* dest_ports = s.MakePortVec();
  VectorOfnet* dest_nets = s.MakeNetVec();
  writePorts(orig_ports, m, dest_ports, dest_nets, s, componentMap, modPortMap,
             signalBaseMap, portMap, instance, mod);
  m->Ports(dest_ports);
  // Nets
  std::vector<Signal*> orig_nets = mod->getSignals();
  writeNets(orig_nets, m, dest_nets, s, signalBaseMap, netMap, portMap,
            instance);
  m->Nets(dest_nets);
  mapLowConns(orig_ports, s, signalBaseMap);
  // Classes
  ClassNameClassDefinitionMultiMap& orig_classes = mod->getClassDefinitions();
  VectorOfclass_defn* dest_classes = s.MakeClass_defnVec();
  writeClasses(orig_classes, dest_classes, s, componentMap, m);
  m->Class_defns(dest_classes);
  // Variables
  // DesignComponent::VariableMap& orig_vars = mod->getVariables();
  // VectorOfvariables* dest_vars = s.MakeVariablesVec();
  // writeVariables(orig_vars, m, dest_vars, s, componentMap);
  // m->Variables(dest_vars);

  // Cont assigns
  std::vector<cont_assign*>* orig_cont_assigns = mod->getContAssigns();
  if (orig_cont_assigns) {
    std::vector<cont_assign*>* assigns = m->Cont_assigns();
    if (assigns == nullptr) {
      m->Cont_assigns(s.MakeCont_assignVec());
      assigns = m->Cont_assigns();
    }
    for (auto ps : *orig_cont_assigns) {
      assigns->push_back(ps);
      ps->VpiParent(m);
    }
  }

  // Processes
  m->Process(mod->getProcesses());
  if (m->Process()) {
    for (auto ps : *m->Process()) {
      ps->VpiParent(m);
    }
  }
  // Parameters
  if (mod->getParameters()) {
    m->Parameters(mod->getParameters());
    for (auto ps : *m->Parameters()) {
      ps->VpiParent(m);
    }
  }
  // Param_assigns
  if (mod->getParam_assigns()) {
    m->Param_assigns(mod->getParam_assigns());
    for (auto ps : *m->Param_assigns()) {
      ps->VpiParent(m);
    }
  }
  // Function and tasks
  if (auto from = mod->getTask_funcs()) {
    UHDM::VectorOftask_func* target = m->Task_funcs();
    if (target == nullptr) {
      m->Task_funcs(s.MakeTask_funcVec());
      target = m->Task_funcs();
    }
    for (auto tf : *from) {
      target->push_back(tf);
      if (tf->VpiParent() == nullptr) tf->VpiParent(m);
      if (tf->Instance() == nullptr) tf->Instance(m);
    }
  }

  // ClockingBlocks
  for (const auto& ctupple : mod->getClockingBlockMap()) {
    const ClockingBlock& cblock = ctupple.second;
    switch (cblock.getType()) {
      case ClockingBlock::Type::Default: {
        m->Default_clocking(cblock.getActual());
        break;
      }
      case ClockingBlock::Type::Global: {
        m->Global_clocking(cblock.getActual());
        break;
      }
      case ClockingBlock::Type::Regular: {
        VectorOfclocking_block* cblocks = m->Clocking_blocks();
        if (cblocks == nullptr) {
          m->Clocking_blocks(s.MakeClocking_blockVec());
          cblocks = m->Clocking_blocks();
        }
        cblocks->push_back(cblock.getActual());
        break;
      }
    }
  }

  // Assertions
  if (mod->getAssertions()) {
    m->Assertions(mod->getAssertions());
    for (auto ps : *m->Assertions()) {
      ps->VpiParent(m);
    }
  }
  // Module Instantiation
  if (VectorOfmodule_array* subModuleArrays = mod->getModuleArrays()) {
    m->Module_arrays(subModuleArrays);
    for (auto subModArr : *subModuleArrays) {
      subModArr->VpiParent(m);
    }
  }
  // Interface instantiation
  const std::vector<Signal*>& signals = mod->getSignals();
  if (!signals.empty()) {
    VectorOfinterface_array* subInterfaceArrays = s.MakeInterface_arrayVec();
    m->Interface_arrays(subInterfaceArrays);
    for (Signal* sig : signals) {
      NodeId unpackedDimension = sig->getUnpackedDimension();
      if (unpackedDimension && sig->getInterfaceDef()) {
        int unpackedSize = 0;
        const FileContent* fC = sig->getFileContent();
        if (std::vector<UHDM::range*>* unpackedDimensions =
                m_helper.compileRanges(mod, fC, unpackedDimension,
                                       m_compileDesign, nullptr, instance,
                                       false, unpackedSize, false)) {
          NodeId id = sig->getNodeId();
          const std::string typeName = sig->getInterfaceTypeName();
          interface_array* smarray = s.MakeInterface_array();
          smarray->Ranges(unpackedDimensions);
          if (fC->Type(id) == slStringConst) {
            smarray->VpiName(sig->getName());
          }
          smarray->VpiFullName(typeName);
          smarray->VpiParent(m);
          fC->populateCoreMembers(id, id, smarray);

          NodeId typespecStart = sig->getInterfaceTypeNameId();
          NodeId typespecEnd = typespecStart;
          while (fC->Sibling(typespecEnd)) {
            typespecEnd = fC->Sibling(typespecEnd);
          }
          interface_typespec* tps = s.MakeInterface_typespec();
          tps->VpiName(typeName);
          fC->populateCoreMembers(typespecStart, typespecEnd, tps);
          smarray->Elem_typespec(tps);

          subInterfaceArrays->push_back(smarray);
        }
      }
    }
  }
}

void UhdmWriter::writeInterface(ModuleDefinition* mod, interface* m,
                                Serializer& s, ComponentMap& componentMap,
                                ModPortMap& modPortMap,
                                ModuleInstance* instance) {
  SignalBaseClassMap signalBaseMap;
  SignalMap portMap;
  SignalMap netMap;

  // Let decls
  if (!mod->getLetStmts().empty()) {
    VectorOflet_decl* decls = s.MakeLet_declVec();
    m->Let_decls(decls);
    for (auto stmt : mod->getLetStmts()) {
      decls->push_back((let_decl*)stmt.second->Decl());
    }
  }

  // Typepecs
  VectorOftypespec* typespecs = s.MakeTypespecVec();
  m->Typespecs(typespecs);
  writeDataTypes(mod->getDataTypeMap(), m, typespecs, s, true);
  for (auto item : mod->getImportedSymbols()) {
    typespecs->push_back(item);
  }
  // Ports
  std::vector<Signal*>& orig_ports = mod->getPorts();
  VectorOfport* dest_ports = s.MakePortVec();
  VectorOfnet* dest_nets = s.MakeNetVec();
  writePorts(orig_ports, m, dest_ports, dest_nets, s, componentMap, modPortMap,
             signalBaseMap, portMap, instance);
  m->Ports(dest_ports);
  std::vector<Signal*> orig_nets = mod->getSignals();
  writeNets(orig_nets, m, dest_nets, s, signalBaseMap, netMap, portMap,
            instance);
  m->Nets(dest_nets);
  // Modports
  ModuleDefinition::ModPortSignalMap& orig_modports =
      mod->getModPortSignalMap();
  VectorOfmodport* dest_modports = s.MakeModportVec();
  for (auto& orig_modport : orig_modports) {
    modport* dest_modport = s.MakeModport();
    // dest_modport->Interface(m); // Loop in elaboration!
    dest_modport->VpiParent(m);
    const FileContent* orig_fC = orig_modport.second.getFileContent();
    const NodeId orig_nodeId = orig_modport.second.getNodeId();
    orig_fC->populateCoreMembers(orig_nodeId, orig_nodeId, dest_modport);
    modPortMap.insert(std::make_pair(&orig_modport.second, dest_modport));
    dest_modport->VpiName(orig_modport.first);
    VectorOfio_decl* ios = s.MakeIo_declVec();
    for (auto& sig : orig_modport.second.getPorts()) {
      const FileContent* fC = sig.getFileContent();
      io_decl* io = s.MakeIo_decl();
      io->VpiName(sig.getName());
      NodeId id = sig.getNodeId();
      fC->populateCoreMembers(id, id, io);
      if (NodeId Expression = fC->Sibling(id)) {
        m_helper.checkForLoops(true);
        any* exp =
            m_helper.compileExpression(mod, fC, Expression, m_compileDesign,
                                       nullptr, instance, true, true);
        m_helper.checkForLoops(false);
        io->Expr(exp);
      }
      unsigned int direction = UhdmWriter::getVpiDirection(sig.getDirection());
      io->VpiDirection(direction);
      ios->push_back(io);
    }
    dest_modport->Io_decls(ios);
    dest_modports->push_back(dest_modport);
  }
  m->Modports(dest_modports);

  // Cont assigns
  std::vector<cont_assign*>* orig_cont_assigns = mod->getContAssigns();
  if (orig_cont_assigns) {
    std::vector<cont_assign*>* assigns = m->Cont_assigns();
    if (assigns == nullptr) {
      m->Cont_assigns(s.MakeCont_assignVec());
      assigns = m->Cont_assigns();
    }
    for (auto ps : *orig_cont_assigns) {
      assigns->push_back(ps);
      ps->VpiParent(m);
    }
  }

  // Processes
  m->Process(mod->getProcesses());
  if (m->Process()) {
    for (auto ps : *m->Process()) {
      ps->VpiParent(m);
    }
  }

  // Parameters
  if (mod->getParameters()) {
    m->Parameters(mod->getParameters());
    for (auto ps : *m->Parameters()) {
      ps->VpiParent(m);
    }
  }
  // Param_assigns
  if (mod->getParam_assigns()) {
    m->Param_assigns(mod->getParam_assigns());
    for (auto ps : *m->Param_assigns()) {
      ps->VpiParent(m);
    }
  }

  // Function and tasks
  m->Task_funcs(mod->getTask_funcs());
  if (m->Task_funcs()) {
    for (auto tf : *m->Task_funcs()) {
      if (tf->VpiParent() == nullptr) tf->VpiParent(m);
      if (tf->Instance() == nullptr) tf->Instance(m);
    }
  }

  // ClockingBlocks
  for (const auto& ctupple : mod->getClockingBlockMap()) {
    const ClockingBlock& cblock = ctupple.second;
    switch (cblock.getType()) {
      case ClockingBlock::Type::Default: {
        m->Default_clocking(cblock.getActual());
        break;
      }
      case ClockingBlock::Type::Global: {
        m->Global_clocking(cblock.getActual());
        break;
      }
      case ClockingBlock::Type::Regular: {
        VectorOfclocking_block* cblocks = m->Clocking_blocks();
        if (cblocks == nullptr) {
          m->Clocking_blocks(s.MakeClocking_blockVec());
          cblocks = m->Clocking_blocks();
        }
        cblocks->push_back(cblock.getActual());
        break;
      }
    }
  }
}

void UhdmWriter::writeProgram(Program* mod, program* m, Serializer& s,
                              UhdmWriter::ComponentMap& componentMap,
                              UhdmWriter::ModPortMap& modPortMap,
                              ModuleInstance* instance) {
  UhdmWriter::SignalBaseClassMap signalBaseMap;
  UhdmWriter::SignalMap portMap;
  UhdmWriter::SignalMap netMap;
  // Typepecs
  VectorOftypespec* typespecs = s.MakeTypespecVec();
  m->Typespecs(typespecs);
  writeDataTypes(mod->getDataTypeMap(), m, typespecs, s, true);
  for (auto item : mod->getImportedSymbols()) {
    typespecs->push_back(item);
  }
  // Ports
  std::vector<Signal*>& orig_ports = mod->getPorts();
  VectorOfport* dest_ports = s.MakePortVec();
  VectorOfnet* dest_nets = s.MakeNetVec();
  writePorts(orig_ports, m, dest_ports, dest_nets, s, componentMap, modPortMap,
             signalBaseMap, portMap, instance);
  m->Ports(dest_ports);
  // Nets
  std::vector<Signal*>& orig_nets = mod->getSignals();
  writeNets(orig_nets, m, dest_nets, s, signalBaseMap, netMap, portMap,
            instance);
  m->Nets(dest_nets);
  mapLowConns(orig_ports, s, signalBaseMap);
  // Parameters
  if (mod->getParameters()) {
    m->Parameters(mod->getParameters());
    for (auto ps : *m->Parameters()) {
      ps->VpiParent(m);
    }
  }
  // Param_assigns
  if (mod->getParam_assigns()) {
    m->Param_assigns(mod->getParam_assigns());
    for (auto ps : *m->Param_assigns()) {
      ps->VpiParent(m);
    }
  }
  // Classes
  ClassNameClassDefinitionMultiMap& orig_classes = mod->getClassDefinitions();
  VectorOfclass_defn* dest_classes = s.MakeClass_defnVec();
  writeClasses(orig_classes, dest_classes, s, componentMap, m);
  m->Class_defns(dest_classes);
  // Variables
  const DesignComponent::VariableMap& orig_vars = mod->getVariables();
  VectorOfvariables* dest_vars = s.MakeVariablesVec();
  writeVariables(orig_vars, m, dest_vars, s, componentMap);
  m->Variables(dest_vars);
  // Processes
  m->Process(mod->getProcesses());
  if (m->Process()) {
    for (auto ps : *m->Process()) {
      ps->VpiParent(m);
    }
  }
  m->Task_funcs(mod->getTask_funcs());
  if (m->Task_funcs()) {
    for (auto tf : *m->Task_funcs()) {
      tf->VpiParent(m);
    }
  }

  // ClockingBlocks
  for (const auto& ctupple : mod->getClockingBlockMap()) {
    const ClockingBlock& cblock = ctupple.second;
    switch (cblock.getType()) {
      case ClockingBlock::Type::Default: {
        m->Default_clocking(cblock.getActual());
        break;
      }
      case ClockingBlock::Type::Regular: {
        VectorOfclocking_block* cblocks = m->Clocking_blocks();
        if (cblocks == nullptr) {
          m->Clocking_blocks(s.MakeClocking_blockVec());
          cblocks = m->Clocking_blocks();
        }
        cblocks->push_back(cblock.getActual());
        break;
      }
      default:
        break;
    }
  }
}

bool UhdmWriter::writeElabProgram(Serializer& s, ModuleInstance* instance,
                                  program* m) {
  Netlist* netlist = instance->getNetlist();
  ComponentMap componentMap;
  DesignComponent* mod = instance->getDefinition();
  if (mod) {
    // Let decls
    if (!mod->getLetStmts().empty()) {
      VectorOflet_decl* decls = s.MakeLet_declVec();
      m->Let_decls(decls);
      for (auto stmt : mod->getLetStmts()) {
        decls->push_back((let_decl*)stmt.second->Decl());
      }
    }
    // Typepecs
    VectorOftypespec* typespecs = s.MakeTypespecVec();
    m->Typespecs(typespecs);
    writeDataTypes(mod->getDataTypeMap(), m, typespecs, s, false);
    for (auto item : mod->getImportedSymbols()) {
      typespecs->push_back(item);
    }
  }
  if (netlist) {
    m->Ports(netlist->ports());
    if (netlist->ports()) {
      for (auto obj : *netlist->ports()) {
        obj->VpiParent(m);
      }
    }
    m->Nets(netlist->nets());
    if (netlist->nets()) {
      for (auto obj : *netlist->nets()) {
        obj->VpiParent(m);
      }
    }
    m->Gen_scope_arrays(netlist->gen_scopes());
    m->Variables(netlist->variables());
    if (netlist->variables()) {
      for (auto obj : *netlist->variables()) {
        obj->VpiParent(m);
      }
    }
    m->Array_vars(netlist->array_vars());
    if (netlist->array_vars()) {
      for (auto obj : *netlist->array_vars()) {
        obj->VpiParent(m);
      }
    }
    m->Named_events(netlist->named_events());
    if (netlist->named_events()) {
      for (auto obj : *netlist->named_events()) {
        obj->VpiParent(m);
      }
    }
    m->Array_nets(netlist->array_nets());
    if (netlist->array_nets()) {
      for (auto obj : *netlist->array_nets()) {
        obj->VpiParent(m);
      }
    }

    if (netlist->cont_assigns()) {
      std::vector<cont_assign*>* assigns = m->Cont_assigns();
      if (assigns == nullptr) {
        m->Cont_assigns(s.MakeCont_assignVec());
        assigns = m->Cont_assigns();
      }
      for (auto obj : *netlist->cont_assigns()) {
        obj->VpiParent(m);
        assigns->push_back(obj);
      }
    }
  }

  if (mod) {
    if (auto from = mod->getTask_funcs()) {
      UHDM::VectorOftask_func* target = m->Task_funcs();
      if (target == nullptr) {
        m->Task_funcs(s.MakeTask_funcVec());
        target = m->Task_funcs();
      }
      for (auto tf : *from) {
        target->push_back(tf);
        if (tf->VpiParent() == nullptr) tf->VpiParent(m);
        if (tf->Instance() == nullptr) tf->Instance(m);
      }
    }
  }

  if (mod) {
    // ClockingBlocks
    ModuleDefinition* def = (ModuleDefinition*)mod;
    for (const auto& ctupple : def->getClockingBlockMap()) {
      const ClockingBlock& cblock = ctupple.second;
      switch (cblock.getType()) {
        case ClockingBlock::Type::Default: {
          m->Default_clocking(cblock.getActual());
          break;
        }
        case ClockingBlock::Type::Global: {
          // m->Global_clocking(cblock.getActual());
          break;
        }
        case ClockingBlock::Type::Regular: {
          VectorOfclocking_block* cblocks = m->Clocking_blocks();
          if (cblocks == nullptr) {
            m->Clocking_blocks(s.MakeClocking_blockVec());
            cblocks = m->Clocking_blocks();
          }
          cblocks->push_back(cblock.getActual());
          break;
        }
      }
    }
  }

  if (mod) {
    lateTypedefBinding(s, mod, m, componentMap);
    lateBinding(s, mod, m, componentMap);
  }

  return true;
}

bool UhdmWriter::writeElabGenScope(Serializer& s, ModuleInstance* instance,
                                   gen_scope* m, ExprBuilder& exprBuilder) {
  FileSystem* const fileSystem = FileSystem::getInstance();
  Netlist* netlist = instance->getNetlist();
  ComponentMap componentMap;
  ModuleDefinition* mod =
      valuedcomponenti_cast<ModuleDefinition*>(instance->getDefinition());
  if (mod) {
    // Let decls
    if (!mod->getLetStmts().empty()) {
      VectorOflet_decl* decls = s.MakeLet_declVec();
      m->Let_decls(decls);
      for (auto stmt : mod->getLetStmts()) {
        decls->push_back((let_decl*)stmt.second->Decl());
      }
    }
    // Typepecs
    VectorOftypespec* typespecs = s.MakeTypespecVec();
    m->Typespecs(typespecs);
    writeDataTypes(mod->getDataTypeMap(), m, typespecs, s, true);
    for (auto item : mod->getImportedSymbols()) {
      typespecs->push_back(item);
    }
  }
  if (netlist) {
    m->Nets(netlist->nets());
    if (netlist->nets()) {
      for (auto obj : *netlist->nets()) {
        obj->VpiParent(m);
      }
    }

    std::vector<gen_scope_array*>* gen_scope_arrays = netlist->gen_scopes();
    if (gen_scope_arrays) {
      for (gen_scope_array* scope_arr : *gen_scope_arrays) {
        for (gen_scope* scope : *scope_arr->Gen_scopes()) {
          m->Cont_assigns(scope->Cont_assigns());
          if (m->Cont_assigns()) {
            for (auto ps : *m->Cont_assigns()) {
              ps->VpiParent(m);
            }
          }
          m->Process(scope->Process());
          if (m->Process()) {
            for (auto ps : *m->Process()) {
              ps->VpiParent(m);
            }
          }

          writeElabParameters(s, instance, m, exprBuilder);

          // Loop indexes
          for (auto& param : instance->getMappedValues()) {
            const std::string& name = param.first;
            Value* val = param.second.first;
            VectorOfany* params = nullptr;
            params = m->Parameters();
            if (params == nullptr) {
              params = s.MakeAnyVec();
            }
            m->Parameters(params);
            bool found = false;
            for (auto p : *params) {
              if (p->VpiName() == name) {
                found = true;
                break;
              }
            }
            if (!found) {
              parameter* p = s.MakeParameter();
              p->VpiName(name);
              if (val && val->isValid()) p->VpiValue(val->uhdmValue());
              p->VpiFile(fileSystem->toPath(instance->getFileId()).string());
              p->VpiLineNo(param.second.second);
              p->VpiParent(m);
              p->VpiLocalParam(true);
              int_typespec* ts = s.MakeInt_typespec();
              p->Typespec(ts);
              params->push_back(p);
            }
          }
        }
      }
    }

    m->Variables(netlist->variables());
    if (netlist->variables()) {
      for (auto obj : *netlist->variables()) {
        obj->VpiParent(m);
      }
    }
    m->Array_vars(netlist->array_vars());
    if (netlist->array_vars()) {
      for (auto obj : *netlist->array_vars()) {
        obj->VpiParent(m);
      }
    }
    m->Named_events(netlist->named_events());
    if (netlist->named_events()) {
      for (auto obj : *netlist->named_events()) {
        obj->VpiParent(m);
      }
    }
    m->Array_nets(netlist->array_nets());
    if (netlist->array_nets()) {
      for (auto obj : *netlist->array_nets()) {
        obj->VpiParent(m);
      }
    }
  }

  DesignComponent* def = instance->getDefinition();
  if (def->getTask_funcs()) {
    // Function and tasks
    UHDM::VectorOftask_func* target = m->Task_funcs();
    if (target == nullptr) {
      m->Task_funcs(s.MakeTask_funcVec());
      target = m->Task_funcs();
    }
    for (auto tf : *def->getTask_funcs()) {
      target->push_back(tf);
      if (tf->VpiParent() == nullptr) tf->VpiParent(m);
    }
  }

  if (netlist) {
    if (netlist->cont_assigns()) {
      std::vector<cont_assign*>* assigns = m->Cont_assigns();
      if (assigns == nullptr) {
        m->Cont_assigns(s.MakeCont_assignVec());
        assigns = m->Cont_assigns();
      }
      for (auto obj : *netlist->cont_assigns()) {
        obj->VpiParent(m);
        assigns->push_back(obj);
      }
    }
  }

  // ClockingBlocks
  for (const auto& ctupple : mod->getClockingBlockMap()) {
    const ClockingBlock& cblock = ctupple.second;
    switch (cblock.getType()) {
      case ClockingBlock::Type::Default: {
        // No default clocking
        // m->Default_clocking(cblock.getActual());
        break;
      }
      case ClockingBlock::Type::Regular: {
        VectorOfclocking_block* cblocks = m->Clocking_blocks();
        if (cblocks == nullptr) {
          m->Clocking_blocks(s.MakeClocking_blockVec());
          cblocks = m->Clocking_blocks();
        }
        cblocks->push_back(cblock.getActual());
        break;
      }
      default:
        break;
    }
  }

  if (mod) {
    lateTypedefBinding(s, mod, m, componentMap);
    lateBinding(s, mod, m, componentMap);
  }

  return true;
}

void UhdmWriter::lateTypedefBinding(UHDM::Serializer& s, DesignComponent* mod,
                                    scope* m, ComponentMap& componentMap) {
  FileSystem* const fileSystem = FileSystem::getInstance();
  for (UHDM::any* var : mod->getLateTypedefBinding()) {
    const typespec* orig = nullptr;
    if (expr* ex = any_cast<expr*>(var)) {
      orig = ex->Typespec();
    } else if (typespec_member* ex = any_cast<typespec_member*>(var)) {
      orig = ex->Typespec();
    } else if (parameter* ex = any_cast<parameter*>(var)) {
      orig = ex->Typespec();
    } else if (type_parameter* ex = any_cast<type_parameter*>(var)) {
      orig = ex->Typespec();
    } else if (io_decl* ex = any_cast<io_decl*>(var)) {
      orig = ex->Typespec();
    }
    if (orig && (orig->UhdmType() == uhdmunsupported_typespec)) {
      std::string name = orig->VpiName();
      const typespec* tps = nullptr;
      bool found = false;
      name = StringUtils::trim(name);

      if (name.find("::") != std::string::npos) {
        std::vector<std::string> res;
        StringUtils::tokenizeMulti(name, "::", res);
        if (res.size() > 1) {
          const std::string& packName = res[0];
          const std::string& typeName = res[1];
          Package* pack =
              m_compileDesign->getCompiler()->getDesign()->getPackage(packName);
          if (pack) {
            const auto& itr = componentMap.find(pack);
            if (itr != componentMap.end()) {
              package* p = (package*)itr->second;
              if (p->Typespecs()) {
                for (auto n : *p->Typespecs()) {
                  if (n->VpiName() == typeName) {
                    found = true;
                    tps = n;
                    break;
                  }
                  const std::string pname =
                      std::string(m->VpiName() + "::" + typeName);
                  if (n->VpiName() == pname) {
                    found = true;
                    tps = n;
                    break;
                  }
                }
              }
            }
          }
        }
      }

      const any* parent = var->VpiParent();
      while (parent) {
        if (parent->UhdmType() == uhdmfunction) {
          function* func = (function*)parent;
          if (parent->VpiName() == name) {
            if (const any* ret = func->Return()) {
              variables* var = (variables*)ret;
              found = true;
              tps = var->Typespec();
            }
            break;
          }
          if (auto decls = func->Io_decls()) {
            for (auto decl : *decls) {
              if (decl->VpiName() == name) {
                if (decl->UhdmType() == uhdmref_var) continue;
                if (decl->UhdmType() == uhdmref_obj) continue;
                found = true;
                tps = decl->Typespec();
                break;
              }
            }
          }
          if (auto vars = func->Variables()) {
            for (auto decl : *vars) {
              if (decl->VpiName() == name) {
                if (decl->UhdmType() == uhdmref_var) continue;
                if (decl->UhdmType() == uhdmref_obj) continue;
                found = true;
                tps = decl->Typespec();
                break;
              }
            }
          }
          if (auto params = func->Parameters()) {
            for (auto decl : *params) {
              if (decl->VpiName() == name) {
                found = true;
                if (decl->UhdmType() == uhdmparameter) {
                  tps = ((parameter*)decl)->Typespec();
                } else {
                  tps = ((type_parameter*)decl)->Typespec();
                }
                break;
              }
            }
          }
          if (const UHDM::instance* inst = func->Instance()) {
            if (inst->UhdmType() == uhdmpackage) {
              package* pack = (package*)inst;
              if (pack->Variables()) {
                for (auto n : *pack->Variables()) {
                  if (n->VpiName() == name) {
                    if (n->UhdmType() == uhdmref_var) continue;
                    if (n->UhdmType() == uhdmref_obj) continue;
                    found = true;
                    tps = n->Typespec();
                    break;
                  }
                  const std::string pname =
                      std::string(m->VpiName() + "::" + name);
                  if (n->VpiName() == pname) {
                    if (n->UhdmType() == uhdmref_var) continue;
                    if (n->UhdmType() == uhdmref_obj) continue;
                    found = true;
                    tps = n->Typespec();
                    break;
                  }
                }
              }
            }
          }
          if (found) break;
        } else if (parent->UhdmType() == uhdmtask) {
          task* ta = (task*)parent;
          if (auto decls = ta->Io_decls()) {
            for (auto decl : *decls) {
              if (decl->VpiName() == name) {
                if (decl->UhdmType() == uhdmref_var) continue;
                if (decl->UhdmType() == uhdmref_obj) continue;
                found = true;
                tps = decl->Typespec();
                break;
              }
            }
          }
          if (auto vars = ta->Variables()) {
            for (auto decl : *vars) {
              if (decl->VpiName() == name) {
                if (decl->UhdmType() == uhdmref_var) continue;
                if (decl->UhdmType() == uhdmref_obj) continue;
                found = true;
                tps = decl->Typespec();
                break;
              }
            }
          }
          if (const UHDM::instance* inst = ta->Instance()) {
            if (inst->UhdmType() == uhdmpackage) {
              package* pack = (package*)inst;
              if (pack->Variables()) {
                for (auto n : *pack->Variables()) {
                  if (n->VpiName() == name) {
                    if (n->UhdmType() == uhdmref_var) continue;
                    if (n->UhdmType() == uhdmref_obj) continue;
                    found = true;
                    tps = n->Typespec();
                    break;
                  }
                  const std::string pname =
                      std::string(m->VpiName() + "::" + name);
                  if (n->VpiName() == pname) {
                    if (n->UhdmType() == uhdmref_var) continue;
                    if (n->UhdmType() == uhdmref_obj) continue;
                    found = true;
                    tps = n->Typespec();
                    break;
                  }
                }
              }
            }
          }
          if (found) break;
        } else if (parent->UhdmType() == uhdmfor_stmt) {
          for_stmt* f = (for_stmt*)parent;
          VectorOfany* inits = f->VpiForInitStmts();
          if (inits) {
            for (auto init : *inits) {
              if (init->UhdmType() == uhdmassign_stmt) {
                assign_stmt* as = (assign_stmt*)init;
                const expr* lhs = as->Lhs();
                if (lhs->VpiName() == name) {
                  if (lhs->UhdmType() == uhdmref_var) continue;
                  if (lhs->UhdmType() == uhdmref_obj) continue;
                  found = true;
                  tps = lhs->Typespec();
                  break;
                }
              }
            }
          }
        } else if (parent->UhdmType() == uhdmforeach_stmt) {
          foreach_stmt* f = (foreach_stmt*)parent;
          VectorOfany* vars = f->VpiLoopVars();
          if (vars) {
            for (auto var : *vars) {
              if (var->VpiName() == name) {
                if (var->UhdmType() == uhdmref_var) continue;
                if (var->UhdmType() == uhdmref_obj) continue;
                found = true;
                tps = ((variables*)var)->Typespec();
                break;
              }
            }
          }
        } else if (parent->UhdmType() == uhdmbegin) {
          begin* b = (begin*)parent;
          if (auto vars = b->Variables()) {
            for (auto decl : *vars) {
              if (decl->VpiName() == name) {
                if (decl->UhdmType() == uhdmref_var) continue;
                if (decl->UhdmType() == uhdmref_obj) continue;
                found = true;
                tps = decl->Typespec();
                break;
              }
            }
          }
          if (found) break;
          if (auto params = b->Parameters()) {
            for (auto decl : *params) {
              if (decl->VpiName() == name) {
                if (decl->UhdmType() == uhdmparameter) {
                  tps = ((parameter*)decl)->Typespec();
                } else {
                  tps = ((type_parameter*)decl)->Typespec();
                }
                break;
              }
            }
          }
          if (found) break;
          VectorOfany* stmts = b->Stmts();
          if (stmts) {
            for (auto init : *stmts) {
              if (init->UhdmType() == uhdmassign_stmt) {
                assign_stmt* as = (assign_stmt*)init;
                const expr* lhs = as->Lhs();
                if (lhs->VpiName() == name) {
                  if (lhs->UhdmType() == uhdmref_var) continue;
                  if (lhs->UhdmType() == uhdmref_obj) continue;
                  found = true;
                  tps = lhs->Typespec();
                  break;
                }
              }
            }
          }
        } else if (parent->UhdmType() == uhdmnamed_begin) {
          named_begin* b = (named_begin*)parent;
          if (auto vars = b->Variables()) {
            for (auto decl : *vars) {
              if (decl->VpiName() == name) {
                if (decl->UhdmType() == uhdmref_var) continue;
                if (decl->UhdmType() == uhdmref_obj) continue;
                found = true;
                tps = decl->Typespec();
                break;
              }
            }
          }
          if (found) break;
          if (auto params = b->Parameters()) {
            for (auto decl : *params) {
              if (decl->VpiName() == name) {
                if (decl->UhdmType() == uhdmparameter) {
                  tps = ((parameter*)decl)->Typespec();
                } else {
                  tps = ((type_parameter*)decl)->Typespec();
                }
                break;
              }
            }
          }
          if (found) break;
          VectorOfany* stmts = b->Stmts();
          if (stmts) {
            for (auto init : *stmts) {
              if (init->UhdmType() == uhdmassign_stmt) {
                assign_stmt* as = (assign_stmt*)init;
                const expr* lhs = as->Lhs();
                if (lhs->VpiName() == name) {
                  if (lhs->UhdmType() == uhdmref_var) continue;
                  if (lhs->UhdmType() == uhdmref_obj) continue;
                  found = true;
                  tps = lhs->Typespec();
                  break;
                }
              }
            }
          }
        } else if (parent->UhdmType() == uhdmfork_stmt) {
          fork_stmt* b = (fork_stmt*)parent;
          if (auto vars = b->Variables()) {
            for (auto decl : *vars) {
              if (decl->VpiName() == name) {
                if (decl->UhdmType() == uhdmref_var) continue;
                if (decl->UhdmType() == uhdmref_obj) continue;
                found = true;
                tps = decl->Typespec();
                break;
              }
            }
          }
          if (found) break;
          if (auto params = b->Parameters()) {
            for (auto decl : *params) {
              if (decl->VpiName() == name) {
                found = true;
                if (decl->UhdmType() == uhdmparameter) {
                  tps = ((parameter*)decl)->Typespec();
                } else {
                  tps = ((type_parameter*)decl)->Typespec();
                }
                break;
              }
            }
          }
          if (found) break;
          VectorOfany* stmts = b->Stmts();
          if (stmts) {
            for (auto init : *stmts) {
              if (init->UhdmType() == uhdmassign_stmt) {
                assign_stmt* as = (assign_stmt*)init;
                const expr* lhs = as->Lhs();
                if (lhs->VpiName() == name) {
                  if (lhs->UhdmType() == uhdmref_var) continue;
                  if (lhs->UhdmType() == uhdmref_obj) continue;
                  found = true;
                  tps = lhs->Typespec();
                  break;
                }
              }
            }
          }
        } else if (parent->UhdmType() == uhdmnamed_fork) {
          named_fork* b = (named_fork*)parent;
          if (auto vars = b->Variables()) {
            for (auto decl : *vars) {
              if (decl->VpiName() == name) {
                if (decl->UhdmType() == uhdmref_var) continue;
                if (decl->UhdmType() == uhdmref_obj) continue;
                found = true;
                tps = decl->Typespec();
                break;
              }
            }
          }
          if (found) break;
          if (auto params = b->Parameters()) {
            for (auto decl : *params) {
              if (decl->VpiName() == name) {
                found = true;
                if (decl->UhdmType() == uhdmparameter) {
                  tps = ((parameter*)decl)->Typespec();
                } else {
                  tps = ((type_parameter*)decl)->Typespec();
                }
                break;
              }
            }
          }
          if (found) break;
          VectorOfany* stmts = b->Stmts();
          if (stmts) {
            for (auto init : *stmts) {
              if (init->UhdmType() == uhdmassign_stmt) {
                assign_stmt* as = (assign_stmt*)init;
                const expr* lhs = as->Lhs();
                if (lhs->UhdmType() == uhdmref_var) continue;
                if (lhs->UhdmType() == uhdmref_obj) continue;
                if (lhs->VpiName() == name) {
                  found = true;
                  tps = lhs->Typespec();
                  break;
                }
              }
            }
          }
        }
        if (found) break;
        parent = parent->VpiParent();
      }

      // Foreach-loop, implicit loop var declaration fixup
      if (found == false) {
        const any* parent = var->VpiParent();
        if (parent && (parent->UhdmType() == uhdmforeach_stmt)) {
          foreach_stmt* for_stmt = (foreach_stmt*)parent;
          if (VectorOfany* loopvars = for_stmt->VpiLoopVars()) {
            for (any*& tmp : *loopvars) {
              if (tmp->VpiName() == name) {
                if (var->UhdmType() == uhdmref_var) {
                  ref_var* ref = (ref_var*)var;
                  const typespec* tp = ref->Typespec();
                  if (tp && tp->UhdmType() == uhdmunsupported_typespec) {
                    const typespec* indexTypespec = nullptr;
                    if (for_stmt->Variables()) {
                      for (auto var : *for_stmt->Variables()) {
                        if (var->UhdmType() == uhdmhier_path) {
                          PathId parentFileId = fileSystem->toPathId(
                              parent->VpiFile(),
                              m_compileDesign->getCompiler()->getSymbolTable());
                          bool invalidValue = false;
                          indexTypespec = (typespec*)m_helper.decodeHierPath(
                              (hier_path*)var, invalidValue, mod,
                              m_compileDesign, nullptr, parentFileId,
                              parent->VpiLineNo(), (any*)parent, true,
                              true /*mute for now*/, true);
                        }
                      }
                    } else if (const variables* var = for_stmt->Variable()) {
                      if (var->UhdmType() == uhdmhier_path) {
                        PathId parentFileId = fileSystem->toPathId(
                            parent->VpiFile(),
                            m_compileDesign->getCompiler()->getSymbolTable());
                        bool invalidValue = false;
                        indexTypespec = (typespec*)m_helper.decodeHierPath(
                            (hier_path*)var, invalidValue, mod, m_compileDesign,
                            nullptr, parentFileId, parent->VpiLineNo(),
                            (any*)parent, true, true /*mute for now*/, true);
                      } else if (var->UhdmType() == uhdmref_var) {
                        bool invalidValue = false;
                        hier_path* path = s.MakeHier_path();
                        VectorOfany* elems = s.MakeAnyVec();
                        path->Path_elems(elems);
                        ref_obj* ref = s.MakeRef_obj();
                        elems->push_back(ref);
                        ref->VpiName(var->VpiName());
                        path->VpiFullName(var->VpiName());
                        PathId parentFileId = fileSystem->toPathId(
                            parent->VpiFile(),
                            m_compileDesign->getCompiler()->getSymbolTable());
                        indexTypespec = (typespec*)m_helper.decodeHierPath(
                            path, invalidValue, mod, m_compileDesign, nullptr,
                            parentFileId, parent->VpiLineNo(), (any*)parent,
                            true, true /*mute for now*/, true);
                      }
                    }
                    variables* swapVar = nullptr;
                    if (indexTypespec) {
                      swapVar = m_helper.getSimpleVarFromTypespec(
                          (typespec*)indexTypespec, nullptr, m_compileDesign);
                    } else {
                      int_var* ivar = s.MakeInt_var();
                      ivar->Typespec(s.MakeInt_typespec());
                      swapVar = ivar;
                    }
                    if (swapVar) {
                      swapVar->VpiName(ref->VpiName());
                      swapVar->VpiFile(ref->VpiFile());
                      swapVar->VpiLineNo(ref->VpiLineNo());
                      swapVar->VpiColumnNo(ref->VpiColumnNo());
                      swapVar->VpiEndLineNo(ref->VpiEndLineNo());
                      swapVar->VpiEndColumnNo(ref->VpiEndColumnNo());
                      tmp = swapVar;
                    }
                    break;
                  }
                }
              }
            }
          }
        }
      }

<<<<<<< HEAD
      if (name.empty() && (found == false)) {
=======
      if ((name.empty()) && (found == false)) {
>>>>>>> 79057e86
        // Port .op({\op[1] ,\op[0] })
        if (operation* op = any_cast<operation*>(var)) {
          const typespec* baseTypespec = nullptr;
          uint64_t size = 0;
          for (any* oper : *op->Operands()) {
            if (oper->UhdmType() == uhdmref_obj) {
              ref_obj* ref = (ref_obj*)oper;
              const any* actual = ref->Actual_group();
              if (const expr* ex = any_cast<const expr*>(actual)) {
                const typespec* tps = ex->Typespec();
                if (tps) {
                  baseTypespec = tps;
                }
              }
            }
            size++;
          }
          if (baseTypespec) {
            array_typespec* arr = s.MakeArray_typespec();
            tps = arr;
            found = true;
            arr->Elem_typespec((typespec*)baseTypespec);
            VectorOfrange* ranges = s.MakeRangeVec();
            range* ra = s.MakeRange();
            ranges->push_back(ra);
            constant* l = s.MakeConstant();
            l->VpiValue("UINT:" + std::to_string(size - 1));
            ra->Left_expr(l);
            constant* r = s.MakeConstant();
            r->VpiValue("UINT:0");
            ra->Right_expr(r);
            arr->Ranges(ranges);
          }
        }
      }
      if (found == true) {
        if (expr* ex = any_cast<expr*>(var)) {
          ex->Typespec((typespec*)tps);
        } else if (typespec_member* ex = any_cast<typespec_member*>(var)) {
          ex->Typespec((typespec*)tps);
        } else if (parameter* ex = any_cast<parameter*>(var)) {
          ex->Typespec((typespec*)tps);
        } else if (type_parameter* ex = any_cast<type_parameter*>(var)) {
          ex->Typespec((typespec*)tps);
        } else if (io_decl* ex = any_cast<io_decl*>(var)) {
          ex->Typespec((typespec*)tps);
        }
      }
    }
  }
}

void UhdmWriter::lateBinding(UHDM::Serializer& s, DesignComponent* mod,
                             scope* m, ComponentMap& componentMap) {
  FileSystem* const fileSystem = FileSystem::getInstance();
  for (UHDM::ref_obj* ref : mod->getLateBinding()) {
    if (ref->Actual_group()) continue;
    std::string name = ref->VpiName();
    name = StringUtils::trim(name);
    if (name.find("::") != std::string::npos) {
      std::vector<std::string> res;
      StringUtils::tokenizeMulti(name, "::", res);
      if (res.size() > 1) {
        const std::string& packName = res[0];
        const std::string& typeName = res[1];
        Package* pack =
            m_compileDesign->getCompiler()->getDesign()->getPackage(packName);
        if (pack) {
          const auto& itr = componentMap.find(pack);
          if (itr != componentMap.end()) {
            package* p = (package*)itr->second;
            if (p->Parameters()) {
              for (auto n : *p->Parameters()) {
                if (n->VpiName() == typeName) {
                  if (n->UhdmType() == uhdmref_var) continue;
                  if (n->UhdmType() == uhdmref_obj) continue;
                  ref->Actual_group(n);
                  break;
                }
                const std::string pname =
                    std::string(m->VpiName() + "::" + typeName);
                if (n->VpiName() == pname) {
                  if (n->UhdmType() == uhdmref_var) continue;
                  if (n->UhdmType() == uhdmref_obj) continue;
                  ref->Actual_group(n);
                  break;
                }
              }
            }
            if (p->Variables()) {
              for (auto n : *p->Variables()) {
                if (n->VpiName() == typeName) {
                  if (n->UhdmType() == uhdmref_var) continue;
                  if (n->UhdmType() == uhdmref_obj) continue;
                  ref->Actual_group(n);
                  break;
                }
                const std::string pname =
                    std::string(m->VpiName() + "::" + typeName);
                if (n->VpiName() == pname) {
                  if (n->UhdmType() == uhdmref_var) continue;
                  if (n->UhdmType() == uhdmref_obj) continue;
                  ref->Actual_group(n);
                  break;
                }
              }
            }
          }
        }
      }

      continue;
    }

    const any* parent = ref->VpiParent();
    while (parent) {
      if (parent->UhdmType() == uhdmfunction) {
        function* func = (function*)parent;
        if (parent->VpiName() == name) {
          if (const any* ret = func->Return()) {
            ElaboratorListener listener(&s, false, true);
            any* pclone = UHDM::clone_tree(ret, s, &listener);
            variables* var = (variables*)pclone;
            var->VpiName(name);
            ref->Actual_group(pclone);
          }
          break;
        }
        if (auto decls = func->Io_decls()) {
          for (auto decl : *decls) {
            if (decl->VpiName() == name) {
              if (decl->UhdmType() == uhdmref_var) continue;
              if (decl->UhdmType() == uhdmref_obj) continue;
              ref->Actual_group(decl);
              break;
            }
          }
        }
        if (auto vars = func->Variables()) {
          for (auto decl : *vars) {
            if (decl->VpiName() == name) {
              if (decl->UhdmType() == uhdmref_var) continue;
              if (decl->UhdmType() == uhdmref_obj) continue;
              ref->Actual_group(decl);
              break;
            }
          }
        }
        if (auto params = func->Parameters()) {
          for (auto decl : *params) {
            if (decl->VpiName() == name) {
              ref->Actual_group(decl);
              break;
            }
          }
        }
        if (const UHDM::instance* inst = func->Instance()) {
          if (inst->UhdmType() == uhdmpackage) {
            package* pack = (package*)inst;
            if (pack->Variables()) {
              for (auto n : *pack->Variables()) {
                if (n->VpiName() == name) {
                  if (n->UhdmType() == uhdmref_var) continue;
                  if (n->UhdmType() == uhdmref_obj) continue;
                  ref->Actual_group(n);
                  break;
                }
                const std::string pname =
                    std::string(m->VpiName() + "::" + name);
                if (n->VpiName() == pname) {
                  if (n->UhdmType() == uhdmref_var) continue;
                  if (n->UhdmType() == uhdmref_obj) continue;
                  ref->Actual_group(n);
                  break;
                }
              }
            }
          }
        }
        if (ref->Actual_group()) break;
      } else if (parent->UhdmType() == uhdmtask) {
        task* ta = (task*)parent;
        if (auto decls = ta->Io_decls()) {
          for (auto decl : *decls) {
            if (decl->VpiName() == name) {
              if (decl->UhdmType() == uhdmref_var) continue;
              if (decl->UhdmType() == uhdmref_obj) continue;
              ref->Actual_group(decl);
              break;
            }
          }
        }
        if (auto vars = ta->Variables()) {
          for (auto decl : *vars) {
            if (decl->VpiName() == name) {
              if (decl->UhdmType() == uhdmref_var) continue;
              if (decl->UhdmType() == uhdmref_obj) continue;
              ref->Actual_group(decl);
              break;
            }
          }
        }
        if (const UHDM::instance* inst = ta->Instance()) {
          if (inst->UhdmType() == uhdmpackage) {
            package* pack = (package*)inst;
            if (pack->Variables()) {
              for (auto n : *pack->Variables()) {
                if (n->VpiName() == name) {
                  if (n->UhdmType() == uhdmref_var) continue;
                  if (n->UhdmType() == uhdmref_obj) continue;
                  ref->Actual_group(n);
                  break;
                }
                const std::string pname =
                    std::string(m->VpiName() + "::" + name);
                if (n->VpiName() == pname) {
                  if (n->UhdmType() == uhdmref_var) continue;
                  if (n->UhdmType() == uhdmref_obj) continue;
                  ref->Actual_group(n);
                  break;
                }
              }
            }
          }
        }
        if (ref->Actual_group()) break;
      } else if (parent->UhdmType() == uhdmfor_stmt) {
        for_stmt* f = (for_stmt*)parent;
        VectorOfany* inits = f->VpiForInitStmts();
        if (inits) {
          for (auto init : *inits) {
            if (init->UhdmType() == uhdmassign_stmt) {
              assign_stmt* as = (assign_stmt*)init;
              const expr* lhs = as->Lhs();
              if (lhs->VpiName() == name) {
                if (lhs->UhdmType() == uhdmref_var) continue;
                if (lhs->UhdmType() == uhdmref_obj) continue;
                ref->Actual_group((expr*)lhs);
                break;
              }
            }
          }
        }
      } else if (parent->UhdmType() == uhdmforeach_stmt) {
        foreach_stmt* f = (foreach_stmt*)parent;
        VectorOfany* vars = f->VpiLoopVars();
        if (vars) {
          for (auto var : *vars) {
            if (var->VpiName() == name) {
              if (var->UhdmType() == uhdmref_var) continue;
              if (var->UhdmType() == uhdmref_obj) continue;
              ref->Actual_group((expr*)var);
              break;
            }
          }
        }
      } else if (parent->UhdmType() == uhdmbegin) {
        begin* b = (begin*)parent;
        if (auto vars = b->Variables()) {
          for (auto decl : *vars) {
            if (decl->VpiName() == name) {
              if (decl->UhdmType() == uhdmref_var) continue;
              if (decl->UhdmType() == uhdmref_obj) continue;
              ref->Actual_group(decl);
              break;
            }
          }
        }
        if (ref->Actual_group()) break;
        if (auto params = b->Parameters()) {
          for (auto decl : *params) {
            if (decl->VpiName() == name) {
              ref->Actual_group(decl);
              break;
            }
          }
        }
        if (ref->Actual_group()) break;
        VectorOfany* stmts = b->Stmts();
        if (stmts) {
          for (auto init : *stmts) {
            if (init->UhdmType() == uhdmassign_stmt) {
              assign_stmt* as = (assign_stmt*)init;
              const expr* lhs = as->Lhs();
              if (lhs->VpiName() == name) {
                if (lhs->UhdmType() == uhdmref_var) continue;
                if (lhs->UhdmType() == uhdmref_obj) continue;
                ref->Actual_group((expr*)lhs);
                break;
              }
            }
          }
        }
      } else if (parent->UhdmType() == uhdmnamed_begin) {
        named_begin* b = (named_begin*)parent;
        if (auto vars = b->Variables()) {
          for (auto decl : *vars) {
            if (decl->VpiName() == name) {
              if (decl->UhdmType() == uhdmref_var) continue;
              if (decl->UhdmType() == uhdmref_obj) continue;
              ref->Actual_group(decl);
              break;
            }
          }
        }
        if (ref->Actual_group()) break;
        if (auto params = b->Parameters()) {
          for (auto decl : *params) {
            if (decl->VpiName() == name) {
              ref->Actual_group(decl);
              break;
            }
          }
        }
        if (ref->Actual_group()) break;
        VectorOfany* stmts = b->Stmts();
        if (stmts) {
          for (auto init : *stmts) {
            if (init->UhdmType() == uhdmassign_stmt) {
              assign_stmt* as = (assign_stmt*)init;
              const expr* lhs = as->Lhs();
              if (lhs->VpiName() == name) {
                if (lhs->UhdmType() == uhdmref_var) continue;
                if (lhs->UhdmType() == uhdmref_obj) continue;
                ref->Actual_group((expr*)lhs);
                break;
              }
            }
          }
        }
      } else if (parent->UhdmType() == uhdmfork_stmt) {
        fork_stmt* b = (fork_stmt*)parent;
        if (auto vars = b->Variables()) {
          for (auto decl : *vars) {
            if (decl->VpiName() == name) {
              if (decl->UhdmType() == uhdmref_var) continue;
              if (decl->UhdmType() == uhdmref_obj) continue;
              ref->Actual_group(decl);
              break;
            }
          }
        }
        if (ref->Actual_group()) break;
        if (auto params = b->Parameters()) {
          for (auto decl : *params) {
            if (decl->VpiName() == name) {
              ref->Actual_group(decl);
              break;
            }
          }
        }
        if (ref->Actual_group()) break;
        VectorOfany* stmts = b->Stmts();
        if (stmts) {
          for (auto init : *stmts) {
            if (init->UhdmType() == uhdmassign_stmt) {
              assign_stmt* as = (assign_stmt*)init;
              const expr* lhs = as->Lhs();
              if (lhs->VpiName() == name) {
                if (lhs->UhdmType() == uhdmref_var) continue;
                if (lhs->UhdmType() == uhdmref_obj) continue;
                ref->Actual_group((expr*)lhs);
                break;
              }
            }
          }
        }
      } else if (parent->UhdmType() == uhdmnamed_fork) {
        named_fork* b = (named_fork*)parent;
        if (auto vars = b->Variables()) {
          for (auto decl : *vars) {
            if (decl->VpiName() == name) {
              if (decl->UhdmType() == uhdmref_var) continue;
              if (decl->UhdmType() == uhdmref_obj) continue;
              ref->Actual_group(decl);
              break;
            }
          }
        }
        if (ref->Actual_group()) break;
        if (auto params = b->Parameters()) {
          for (auto decl : *params) {
            if (decl->VpiName() == name) {
              ref->Actual_group(decl);
              break;
            }
          }
        }
        if (ref->Actual_group()) break;
        VectorOfany* stmts = b->Stmts();
        if (stmts) {
          for (auto init : *stmts) {
            if (init->UhdmType() == uhdmassign_stmt) {
              assign_stmt* as = (assign_stmt*)init;
              const expr* lhs = as->Lhs();
              if (lhs->VpiName() == name) {
                if (lhs->UhdmType() == uhdmref_var) continue;
                if (lhs->UhdmType() == uhdmref_obj) continue;
                ref->Actual_group((expr*)lhs);
                break;
              }
            }
          }
        }
      }
      if (ref->Actual_group()) break;
      parent = parent->VpiParent();
    }
    if (ref->Actual_group()) continue;

    if (m->UhdmType() == uhdmmodule || m->UhdmType() == uhdminterface ||
        m->UhdmType() == uhdmprogram) {
      instance* inst = (instance*)m;
      if (inst->Nets()) {
        for (auto n : *inst->Nets()) {
          if (n->VpiName() == name) {
            ref->Actual_group(n);
            break;
          }
        }
        if (ref->Actual_group()) continue;
      }
      if (inst->Array_nets()) {
        for (auto n : *inst->Array_nets()) {
          if (n->VpiName() == name) {
            ref->Actual_group(n);
            break;
          }
        }
        if (ref->Actual_group()) continue;
      }
    }
    if (m->Variables()) {
      for (auto n : *m->Variables()) {
        if (n->VpiName() == name) {
          ref->Actual_group(n);
          break;
        }
        const std::string pname = std::string(m->VpiName() + "::" + name);
        if (n->VpiName() == pname) {
          ref->Actual_group(n);
          break;
        }
      }
      if (ref->Actual_group()) continue;
    }

    if (m->Param_assigns()) {
      bool isParam = false;
      for (auto p : *m->Param_assigns()) {
        const any* lhs = p->Lhs();
        if (lhs->VpiName() == name) {
          // Do not bind blindly here, let the uhdmelab do this correctly
          // ref->Actual_group((any*)p->Rhs());
          isParam = true;
          break;
        }
      }
      if (isParam) continue;
    }
    if (m->Parameters()) {
      bool isParam = false;
      for (auto p : *m->Parameters()) {
        if (p->VpiName() == name) {
          isParam = true;
          break;
        }
      }
      if (isParam) continue;
    }

    if (m->Typespecs()) {
      bool isTypespec = false;
      std::vector<std::string> importedPackages;
      for (auto n : *m->Typespecs()) {
        if (n->UhdmType() == uhdmimport_typespec) {
          importedPackages.push_back(n->VpiName());
        }
      }

      for (auto n : *m->Typespecs()) {
        if (n->UhdmType() == uhdmenum_typespec) {
          enum_typespec* tps = any_cast<enum_typespec*>(n);
          if (tps && tps->Enum_consts()) {
            for (auto c : *tps->Enum_consts()) {
              if (c->VpiName() == name) {
                ref->Actual_group(c);
                break;
              }
            }
          }
        }
        for (const auto& imp : importedPackages) {
          if (n->VpiName() == std::string(imp + "::" + name)) {
            isTypespec = true;
            break;
          }
        }
        if (n->VpiName() == name) {
          isTypespec = true;
          break;
        }
        if (ref->Actual_group()) break;
      }
      if (isTypespec) continue;
      if (ref->Actual_group()) continue;
    }
    const FileContent* fC = mod->getFileContents()[0];
    for (const auto& td : fC->getTypeDefMap()) {
      const DataType* dt = td.second;
      while (dt) {
        typespec* n = dt->getTypespec();
        if (n && (n->UhdmType() == uhdmenum_typespec)) {
          enum_typespec* tps = any_cast<enum_typespec*>(n);
          if (tps && tps->Enum_consts()) {
            for (auto c : *tps->Enum_consts()) {
              if (c->VpiName() == name) {
                ref->Actual_group(c);
                break;
              }
            }
          }
        }
        dt = dt->getDefinition();
        if (ref->Actual_group()) break;
      }
      if (ref->Actual_group()) break;
    }

    if (m->Variables()) {
      for (auto var : *m->Variables()) {
        if (var->UhdmType() == uhdmenum_var) {
          const enum_typespec* tps =
              any_cast<const enum_typespec*>(var->Typespec());
          if (tps && tps->Enum_consts()) {
            for (auto c : *tps->Enum_consts()) {
              if (c->VpiName() == name) {
                ref->Actual_group(c);
                break;
              }
            }
          }
        }
        if (ref->Actual_group()) break;
      }
    }
    if (!ref->Actual_group()) {
      if (mod) {
        if (auto elem = mod->getDesignElement()) {
          if (elem->m_defaultNetType == slNoType) {
            Location loc(fileSystem->toPathId(
                             ref->VpiFile(),
                             m_compileDesign->getCompiler()->getSymbolTable()),
                         ref->VpiLineNo(), ref->VpiColumnNo(),
                         m_compileDesign->getCompiler()
                             ->getSymbolTable()
                             ->registerSymbol(name));
            Error err(ErrorDefinition::ELAB_ILLEGAL_IMPLICIT_NET, loc);
            m_compileDesign->getCompiler()->getErrorContainer()->addError(err);
            m_compileDesign->getCompiler()->getErrorContainer()->printMessages(
                m_compileDesign->getCompiler()
                    ->getCommandLineParser()
                    ->muteStdout());
          } else {
            if (m->UhdmType() == uhdmmodule || m->UhdmType() == uhdminterface ||
                m->UhdmType() == uhdmprogram) {
              instance* inst = (instance*)m;
              logic_net* net = s.MakeLogic_net();
              net->VpiName(name);
              net->VpiNetType(
                  UhdmWriter::getVpiNetType(elem->m_defaultNetType));
              ref->Actual_group(net);
              VectorOfnet* nets = inst->Nets();
              if (nets == nullptr) {
                inst->Nets(s.MakeNetVec());
                nets = inst->Nets();
              }
              nets->push_back(net);
            }
          }
        }
      }
    }
  }
}

bool UhdmWriter::writeElabModule(Serializer& s, ModuleInstance* instance,
                                 module* m, ExprBuilder& exprBuilder) {
  Netlist* netlist = instance->getNetlist();
  if (netlist == nullptr) return true;
  m->Ports(netlist->ports());
  ComponentMap componentMap;
  DesignComponent* mod = instance->getDefinition();
  if (mod) {
    // Let decls
    if (!mod->getLetStmts().empty()) {
      VectorOflet_decl* decls = s.MakeLet_declVec();
      m->Let_decls(decls);
      for (auto stmt : mod->getLetStmts()) {
        decls->push_back((let_decl*)stmt.second->Decl());
      }
    }
    // Typepecs
    VectorOftypespec* typespecs = s.MakeTypespecVec();
    m->Typespecs(typespecs);
    writeDataTypes(mod->getDataTypeMap(), m, typespecs, s, false);
    for (auto item : mod->getImportedSymbols()) {
      typespecs->push_back(item);
    }
  }

  writeElabParameters(s, instance, m, exprBuilder);
  if (netlist) {
    if (netlist->ports()) {
      for (auto obj : *netlist->ports()) {
        obj->VpiParent(m);
      }
    }
    m->Nets(netlist->nets());
    if (netlist->nets()) {
      for (auto obj : *netlist->nets()) {
        obj->VpiParent(m);
      }
    }
    m->Gen_scope_arrays(netlist->gen_scopes());
    if (netlist->gen_scopes()) {
      for (auto obj : *netlist->gen_scopes()) {
        obj->VpiParent(m);
      }
    }
    m->Variables(netlist->variables());
    if (netlist->variables()) {
      for (auto obj : *netlist->variables()) {
        obj->VpiParent(m);
      }
    }
    m->Array_vars(netlist->array_vars());
    if (netlist->array_vars()) {
      for (auto obj : *netlist->array_vars()) {
        obj->VpiParent(m);
      }
    }
    m->Named_events(netlist->named_events());
    if (netlist->named_events()) {
      for (auto obj : *netlist->named_events()) {
        obj->VpiParent(m);
      }
    }
    m->Array_nets(netlist->array_nets());
    if (netlist->array_nets()) {
      for (auto obj : *netlist->array_nets()) {
        obj->VpiParent(m);
      }
    }

    if (netlist->cont_assigns()) {
      std::vector<cont_assign*>* assigns = m->Cont_assigns();
      if (assigns == nullptr) {
        m->Cont_assigns(s.MakeCont_assignVec());
        assigns = m->Cont_assigns();
      }
      for (auto obj : *netlist->cont_assigns()) {
        obj->VpiParent(m);
        assigns->push_back(obj);
      }
    }
  }

  if (mod) {
    // ClockingBlocks
    ModuleDefinition* def = (ModuleDefinition*)mod;
    for (const auto& ctupple : def->getClockingBlockMap()) {
      const ClockingBlock& cblock = ctupple.second;
      switch (cblock.getType()) {
        case ClockingBlock::Type::Default: {
          m->Default_clocking(cblock.getActual());
          break;
        }
        case ClockingBlock::Type::Global: {
          m->Global_clocking(cblock.getActual());
          break;
        }
        case ClockingBlock::Type::Regular: {
          VectorOfclocking_block* cblocks = m->Clocking_blocks();
          if (cblocks == nullptr) {
            m->Clocking_blocks(s.MakeClocking_blockVec());
            cblocks = m->Clocking_blocks();
          }
          cblocks->push_back(cblock.getActual());
          break;
        }
      }
    }
  }

  if (mod) {
    if (auto from = mod->getTask_funcs()) {
      UHDM::VectorOftask_func* target = m->Task_funcs();
      if (target == nullptr) {
        m->Task_funcs(s.MakeTask_funcVec());
        target = m->Task_funcs();
      }
      for (auto tf : *from) {
        target->push_back(tf);
        if (tf->VpiParent() == nullptr) tf->VpiParent(m);
        if (tf->Instance() == nullptr) tf->Instance(m);
      }
    }
  }

  if (mod) {
    lateTypedefBinding(s, mod, m, componentMap);
    lateBinding(s, mod, m, componentMap);
    lateTypedefBinding(s, mod, m, componentMap);
  }

  return true;
}

bool UhdmWriter::writeElabInterface(Serializer& s, ModuleInstance* instance,
                                    interface* m, ExprBuilder& exprBuilder) {
  Netlist* netlist = instance->getNetlist();
  ComponentMap componentMap;
  DesignComponent* mod = instance->getDefinition();
  if (mod) {
    // Let decls
    if (!mod->getLetStmts().empty()) {
      VectorOflet_decl* decls = s.MakeLet_declVec();
      m->Let_decls(decls);
      for (auto stmt : mod->getLetStmts()) {
        decls->push_back((let_decl*)stmt.second->Decl());
      }
    }
    // Typepecs
    VectorOftypespec* typespecs = s.MakeTypespecVec();
    m->Typespecs(typespecs);
    writeDataTypes(mod->getDataTypeMap(), m, typespecs, s, false);
    for (auto item : mod->getImportedSymbols()) {
      typespecs->push_back(item);
    }
  }

  writeElabParameters(s, instance, m, exprBuilder);
  if (netlist) {
    m->Ports(netlist->ports());
    if (netlist->ports()) {
      for (auto obj : *netlist->ports()) {
        obj->VpiParent(m);
      }
    }
    m->Nets(netlist->nets());
    if (netlist->nets()) {
      for (auto obj : *netlist->nets()) {
        obj->VpiParent(m);
      }
    }
    m->Gen_scope_arrays(netlist->gen_scopes());
    if (netlist->gen_scopes()) {
      for (auto obj : *netlist->gen_scopes()) {
        obj->VpiParent(m);
      }
    }
    m->Variables(netlist->variables());
    if (netlist->variables()) {
      for (auto obj : *netlist->variables()) {
        obj->VpiParent(m);
      }
    }
    m->Array_vars(netlist->array_vars());
    if (netlist->array_vars()) {
      for (auto obj : *netlist->array_vars()) {
        obj->VpiParent(m);
      }
    }
    m->Named_events(netlist->named_events());
    if (netlist->named_events()) {
      for (auto obj : *netlist->named_events()) {
        obj->VpiParent(m);
      }
    }
    m->Array_nets(netlist->array_nets());
    if (netlist->array_nets()) {
      for (auto obj : *netlist->array_nets()) {
        obj->VpiParent(m);
      }
    }
  }
  // Cont assigns
  std::vector<cont_assign*>* orig_cont_assigns = mod->getContAssigns();
  if (orig_cont_assigns) {
    std::vector<cont_assign*>* assigns = m->Cont_assigns();
    if (assigns == nullptr) {
      m->Cont_assigns(s.MakeCont_assignVec());
      assigns = m->Cont_assigns();
    }
    for (auto ps : *orig_cont_assigns) {
      assigns->push_back(ps);
      ps->VpiParent(m);
    }
  }

  // Processes
  m->Process(mod->getProcesses());
  if (m->Process()) {
    for (auto ps : *m->Process()) {
      ps->VpiParent(m);
    }
  }

  if (netlist) {
    if (netlist->cont_assigns()) {
      std::vector<cont_assign*>* assigns = m->Cont_assigns();
      if (assigns == nullptr) {
        m->Cont_assigns(s.MakeCont_assignVec());
        assigns = m->Cont_assigns();
      }
      for (auto obj : *netlist->cont_assigns()) {
        obj->VpiParent(m);
        assigns->push_back(obj);
      }
    }
  }

  // Modports
  ModuleDefinition* module = (ModuleDefinition*)mod;
  ModuleDefinition::ModPortSignalMap& orig_modports =
      module->getModPortSignalMap();
  VectorOfmodport* dest_modports = s.MakeModportVec();
  for (auto& orig_modport : orig_modports) {
    modport* dest_modport = s.MakeModport();
    dest_modport->Interface(m);
    dest_modport->VpiName(orig_modport.first);
    dest_modport->VpiParent(m);
    const FileContent* orig_fC = orig_modport.second.getFileContent();
    const NodeId orig_nodeId = orig_modport.second.getNodeId();
    orig_fC->populateCoreMembers(orig_nodeId, orig_nodeId, dest_modport);
    VectorOfio_decl* ios = s.MakeIo_declVec();
    for (auto& sig : orig_modport.second.getPorts()) {
      const FileContent* fC = sig.getFileContent();
      io_decl* io = s.MakeIo_decl();
      io->VpiName(sig.getName());
      NodeId id = sig.getNodeId();
      fC->populateCoreMembers(id, id, io);
      if (NodeId Expression = fC->Sibling(id)) {
        m_helper.checkForLoops(true);
        any* exp =
            m_helper.compileExpression(mod, fC, Expression, m_compileDesign,
                                       nullptr, instance, true, true);
        m_helper.checkForLoops(false);
        io->Expr(exp);
      }
      unsigned int direction = UhdmWriter::getVpiDirection(sig.getDirection());
      io->VpiDirection(direction);
      io->VpiParent(dest_modport);
      ios->push_back(io);
    }
    dest_modport->Io_decls(ios);
    dest_modports->push_back(dest_modport);
  }
  m->Modports(dest_modports);

  if (mod) {
    // ClockingBlocks
    ModuleDefinition* def = (ModuleDefinition*)mod;
    for (const auto& ctupple : def->getClockingBlockMap()) {
      const ClockingBlock& cblock = ctupple.second;
      switch (cblock.getType()) {
        case ClockingBlock::Type::Default: {
          m->Default_clocking(cblock.getActual());
          break;
        }
        case ClockingBlock::Type::Global: {
          m->Global_clocking(cblock.getActual());
          break;
        }
        case ClockingBlock::Type::Regular: {
          VectorOfclocking_block* cblocks = m->Clocking_blocks();
          if (cblocks == nullptr) {
            m->Clocking_blocks(s.MakeClocking_blockVec());
            cblocks = m->Clocking_blocks();
          }
          cblocks->push_back(cblock.getActual());
          break;
        }
      }
    }
  }

  if (mod) {
    if (auto from = mod->getTask_funcs()) {
      UHDM::VectorOftask_func* target = m->Task_funcs();
      if (target == nullptr) {
        m->Task_funcs(s.MakeTask_funcVec());
        target = m->Task_funcs();
      }
      for (auto tf : *from) {
        target->push_back(tf);
        if (tf->VpiParent() == nullptr) tf->VpiParent(m);
        if (tf->Instance() == nullptr) tf->Instance(m);
      }
    }
  }

  if (mod) {
    lateTypedefBinding(s, mod, m, componentMap);
    lateBinding(s, mod, m, componentMap);
  }

  return true;
}

void writePrimTerms(ModuleInstance* instance, primitive* prim, int vpiGateType,
                    Serializer& s) {
  Netlist* netlist = instance->getNetlist();
  VectorOfprim_term* terms = s.MakePrim_termVec();
  prim->Prim_terms(terms);
  if (netlist->ports()) {
    unsigned int index = 0;
    VectorOfport* ports = netlist->ports();
    for (auto port : *ports) {
      prim_term* term = s.MakePrim_term();
      terms->push_back(term);
      expr* hconn = (expr*)port->High_conn();
      hconn->VpiParent(prim);
      term->Expr(hconn);
      term->VpiFile(port->VpiFile());
      term->VpiLineNo(port->VpiLineNo());
      term->VpiColumnNo(port->VpiColumnNo());
      term->VpiEndLineNo(port->VpiEndLineNo());
      term->VpiEndColumnNo(port->VpiEndColumnNo());
      term->VpiDirection(port->VpiDirection());
      term->VpiParent(prim);
      term->VpiTermIndex(index);
      if (vpiGateType == vpiBufPrim || vpiGateType == vpiNotPrim) {
        if (index < ports->size() - 1) {
          term->VpiDirection(vpiOutput);
        } else {
          term->VpiDirection(vpiInput);
        }
      } else if (vpiGateType == vpiTranif1Prim ||
                 vpiGateType == vpiTranif0Prim ||
                 vpiGateType == vpiRtranif1Prim ||
                 vpiGateType == vpiRtranif0Prim || vpiGateType == vpiTranPrim ||
                 vpiGateType == vpiRtranPrim) {
        if (index < ports->size() - 1) {
          term->VpiDirection(vpiInout);
        } else {
          term->VpiDirection(vpiInput);
        }
      } else {
        if (index == 0) {
          term->VpiDirection(vpiOutput);
        } else {
          term->VpiDirection(vpiInput);
        }
      }
      index++;
    }
  }
}

void UhdmWriter::writeInstance(ModuleDefinition* mod, ModuleInstance* instance,
                               any* m, CompileDesign* compileDesign,
                               UhdmWriter::ComponentMap& componentMap,
                               UhdmWriter::ModPortMap& modPortMap,
                               UhdmWriter::InstanceMap& instanceMap,
                               ExprBuilder& exprBuilder) {
  FileSystem* const fileSystem = FileSystem::getInstance();
  Serializer& s = compileDesign->getSerializer();
  VectorOfmodule* subModules = nullptr;
  VectorOfprogram* subPrograms = nullptr;
  VectorOfinterface* subInterfaces = nullptr;
  VectorOfprimitive* subPrimitives = nullptr;
  VectorOfprimitive_array* subPrimitiveArrays = nullptr;
  VectorOfgen_scope_array* subGenScopeArrays = nullptr;

  if (m->UhdmType() == uhdmmodule) {
    writeElabModule(s, instance, (module*)m, exprBuilder);
  } else if (m->UhdmType() == uhdmgen_scope) {
    writeElabGenScope(s, instance, (gen_scope*)m, exprBuilder);
  } else if (m->UhdmType() == uhdminterface) {
    writeElabInterface(s, instance, (interface*)m, exprBuilder);
  }
  Netlist* netlist = instance->getNetlist();
  if (netlist) {
    if (VectorOfinterface_array* subInterfaceArrays =
            netlist->interface_arrays()) {
      UHDM_OBJECT_TYPE utype = m->UhdmType();
      if (utype == uhdmmodule) {
        ((module*)m)->Interface_arrays(subInterfaceArrays);
        for (interface_array* array : *subInterfaceArrays) {
          array->VpiParent(m);
        }
      } else if (utype == uhdmgen_scope) {
        ((gen_scope*)m)->Interface_arrays(subInterfaceArrays);
        for (interface_array* array : *subInterfaceArrays) {
          array->VpiParent(m);
        }
      } else if (utype == uhdminterface) {
        ((interface*)m)->Interface_arrays(subInterfaceArrays);
        for (interface_array* array : *subInterfaceArrays) {
          array->VpiParent(m);
        }
      }
    }
    if (VectorOfinterface* subInterfaces = netlist->interfaces()) {
      UHDM_OBJECT_TYPE utype = m->UhdmType();
      if (utype == uhdmmodule) {
        ((module*)m)->Interfaces(subInterfaces);
        for (interface* interf : *subInterfaces) {
          interf->VpiParent(m);
        }
      } else if (utype == uhdmgen_scope) {
        ((gen_scope*)m)->Interfaces(subInterfaces);
        for (interface* interf : *subInterfaces) {
          interf->VpiParent(m);
        }
      } else if (utype == uhdminterface) {
        ((interface*)m)->Interfaces(subInterfaces);
        for (interface* interf : *subInterfaces) {
          interf->VpiParent(m);
        }
      }
    }
  }
  std::map<ModuleInstance*, module*> tempInstanceMap;
  for (unsigned int i = 0; i < instance->getNbChildren(); i++) {
    ModuleInstance* child = instance->getChildren(i);
    DesignComponent* childDef = child->getDefinition();
    if (ModuleDefinition* mm =
            valuedcomponenti_cast<ModuleDefinition*>(childDef)) {
      VObjectType insttype = child->getType();
      if (insttype == VObjectType::slModule_instantiation) {
        if (subModules == nullptr) subModules = s.MakeModuleVec();
        module* sm = s.MakeModule();
        tempInstanceMap.emplace(child, sm);
        if (childDef && !childDef->getFileContents().empty() &&
            compileDesign->getCompiler()->isLibraryFile(
                childDef->getFileContents()[0]->getFileId())) {
          sm->VpiCellInstance(true);
        }
        sm->VpiName(child->getInstanceName());
        sm->VpiDefName(child->getModuleName());
        sm->VpiFullName(child->getFullPathName());
        const FileContent* defFile = mm->getFileContents()[0];
        sm->VpiDefFile(fileSystem->toPath(defFile->getFileId()).string());
        sm->VpiDefLineNo(defFile->Line(mm->getNodeIds()[0]));
        child->getFileContent()->populateCoreMembers(child->getNodeId(),
                                                     child->getNodeId(), sm);
        subModules->push_back(sm);
        if (m->UhdmType() == uhdmmodule) {
          ((module*)m)->Modules(subModules);
          sm->Instance((module*)m);
          sm->Module((module*)m);
          sm->VpiParent(m);
        } else if (m->UhdmType() == uhdmgen_scope) {
          ((gen_scope*)m)->Modules(subModules);
          sm->VpiParent(m);
        }
        writeInstance(mm, child, sm, compileDesign, componentMap, modPortMap,
                      instanceMap, exprBuilder);
      } else if (insttype == VObjectType::slConditional_generate_construct ||
                 insttype == VObjectType::slLoop_generate_construct ||
                 insttype == VObjectType::slGenerate_block ||
                 insttype == VObjectType::slGenerate_item ||
                 insttype == VObjectType::slGenerate_region ||
                 insttype == VObjectType::slGenerate_module_loop_statement ||
                 insttype ==
                     VObjectType::slGenerate_module_conditional_statement ||
                 insttype == VObjectType::slGenerate_module_block ||
                 insttype == VObjectType::slGenerate_module_item ||
                 insttype == VObjectType::slGenerate_module_named_block ||
                 insttype == VObjectType::slGenerate_module_block ||
                 insttype == VObjectType::slGenerate_module_item ||
                 insttype == VObjectType::slGenerate_interface_loop_statement ||
                 insttype ==
                     VObjectType::slGenerate_interface_conditional_statement ||
                 insttype == VObjectType::slGenerate_interface_block ||
                 insttype == VObjectType::slGenerate_interface_item ||
                 insttype == VObjectType::slGenerate_interface_named_block ||
                 insttype == VObjectType::slGenerate_interface_block ||
                 insttype == VObjectType::slGenerate_interface_item) {
        if (subGenScopeArrays == nullptr)
          subGenScopeArrays = s.MakeGen_scope_arrayVec();
        gen_scope_array* sm = s.MakeGen_scope_array();
        sm->VpiName(child->getInstanceName());
        sm->VpiFullName(child->getFullPathName());
        child->getFileContent()->populateCoreMembers(child->getNodeId(),
                                                     child->getNodeId(), sm);
        subGenScopeArrays->push_back(sm);
        gen_scope* a_gen_scope = s.MakeGen_scope();
        sm->Gen_scopes(s.MakeGen_scopeVec());
        sm->Gen_scopes()->push_back(a_gen_scope);
        a_gen_scope->VpiParent(sm);
        UHDM_OBJECT_TYPE utype = m->UhdmType();
        if (utype == uhdmmodule) {
          ((module*)m)->Gen_scope_arrays(subGenScopeArrays);
          sm->VpiParent(m);
        } else if (utype == uhdmgen_scope) {
          ((gen_scope*)m)->Gen_scope_arrays(subGenScopeArrays);
          sm->VpiParent(m);
        } else if (utype == uhdminterface) {
          ((interface*)m)->Gen_scope_arrays(subGenScopeArrays);
          sm->VpiParent(m);
        }
        writeInstance(mm, child, a_gen_scope, compileDesign, componentMap,
                      modPortMap, instanceMap, exprBuilder);

      } else if (insttype == VObjectType::slInterface_instantiation) {
        if (subInterfaces == nullptr) subInterfaces = s.MakeInterfaceVec();
        interface* sm = s.MakeInterface();
        sm->VpiName(child->getInstanceName());
        sm->VpiDefName(child->getModuleName());
        sm->VpiFullName(child->getFullPathName());
        child->getFileContent()->populateCoreMembers(child->getNodeId(),
                                                     child->getNodeId(), sm);
        const FileContent* defFile = mm->getFileContents()[0];
        sm->VpiDefFile(fileSystem->toPath(defFile->getFileId()).string());
        sm->VpiDefLineNo(defFile->Line(mm->getNodeIds()[0]));
        subInterfaces->push_back(sm);
        UHDM_OBJECT_TYPE utype = m->UhdmType();
        if (utype == uhdmmodule) {
          ((module*)m)->Interfaces(subInterfaces);
          sm->Instance((module*)m);
          sm->VpiParent(m);
        } else if (utype == uhdmgen_scope) {
          ((gen_scope*)m)->Interfaces(subInterfaces);
          sm->VpiParent(m);
        } else if (utype == uhdminterface) {
          ((interface*)m)->Interfaces(subInterfaces);
          sm->VpiParent(m);
        }
        writeInstance(mm, child, sm, compileDesign, componentMap, modPortMap,
                      instanceMap, exprBuilder);

      } else if ((insttype == VObjectType::slUdp_instantiation) ||
                 (insttype == VObjectType::slGate_instantiation)) {
        UHDM::primitive* gate = nullptr;
        UHDM::primitive_array* gate_array = nullptr;
        const FileContent* fC = child->getFileContent();
        NodeId gatenode = fC->Child(child->getNodeId());
        VObjectType gatetype = fC->Type(gatenode);
        int vpiGateType = getBuiltinType(gatetype);
        if (insttype == VObjectType::slUdp_instantiation) {
          UHDM::udp* udp = s.MakeUdp();
          gate = udp;
          if (ModuleDefinition* mm =
                  valuedcomponenti_cast<ModuleDefinition*>(childDef)) {
            udp->Udp_defn(mm->getUdpDefn());
          }
          if (UHDM::VectorOfrange* ranges = child->getNetlist()->ranges()) {
            gate_array = s.MakeUdp_array();
            VectorOfprimitive* prims = s.MakePrimitiveVec();
            gate_array->Primitives(prims);
            gate_array->Ranges(ranges);
            prims->push_back(gate);
            if (subPrimitiveArrays == nullptr)
              subPrimitiveArrays = s.MakePrimitive_arrayVec();
            subPrimitiveArrays->push_back(gate_array);
          } else {
            if (subPrimitives == nullptr) subPrimitives = s.MakePrimitiveVec();
            subPrimitives->push_back(gate);
          }
        } else if (vpiGateType == vpiPmosPrim || vpiGateType == vpiRpmosPrim ||
                   vpiGateType == vpiNmosPrim || vpiGateType == vpiRnmosPrim ||
                   vpiGateType == vpiCmosPrim || vpiGateType == vpiRcmosPrim ||
                   vpiGateType == vpiTranif1Prim ||
                   vpiGateType == vpiTranif0Prim ||
                   vpiGateType == vpiRtranif1Prim ||
                   vpiGateType == vpiRtranif0Prim ||
                   vpiGateType == vpiTranPrim || vpiGateType == vpiRtranPrim) {
          gate = s.MakeSwitch_tran();
          if (UHDM::VectorOfrange* ranges = child->getNetlist()->ranges()) {
            gate_array = s.MakeSwitch_array();
            VectorOfprimitive* prims = s.MakePrimitiveVec();
            gate_array->Primitives(prims);
            gate_array->Ranges(ranges);
            prims->push_back(gate);
            if (subPrimitiveArrays == nullptr)
              subPrimitiveArrays = s.MakePrimitive_arrayVec();
            subPrimitiveArrays->push_back(gate_array);
          } else {
            if (subPrimitives == nullptr) subPrimitives = s.MakePrimitiveVec();
            subPrimitives->push_back(gate);
          }
          gate->VpiPrimType(vpiGateType);
        } else {
          gate = s.MakeGate();
          if (UHDM::VectorOfrange* ranges = child->getNetlist()->ranges()) {
            gate_array = s.MakeGate_array();
            gate_array->VpiName(child->getInstanceName());
            gate_array->VpiFullName(child->getFullPathName());
            child->getFileContent()->populateCoreMembers(
                child->getNodeId(), child->getNodeId(), gate_array);
            VectorOfprimitive* prims = s.MakePrimitiveVec();
            gate_array->Primitives(prims);
            gate_array->Ranges(ranges);
            prims->push_back(gate);
            if (subPrimitiveArrays == nullptr)
              subPrimitiveArrays = s.MakePrimitive_arrayVec();
            subPrimitiveArrays->push_back(gate_array);
          } else {
            if (subPrimitives == nullptr) subPrimitives = s.MakePrimitiveVec();
            subPrimitives->push_back(gate);
          }
          gate->VpiPrimType(vpiGateType);
        }
        if (UHDM::VectorOfexpr* delays = child->getNetlist()->delays()) {
          if (delays->size() == 1) {
            gate->Delay((*delays)[0]);
          }
        }

        gate->VpiName(child->getInstanceName());
        gate->VpiDefName(child->getModuleName());
        gate->VpiFullName(child->getFullPathName());
        child->getFileContent()->populateCoreMembers(child->getNodeId(),
                                                     child->getNodeId(), gate);
        UHDM_OBJECT_TYPE utype = m->UhdmType();
        if (utype == uhdmmodule) {
          ((module*)m)->Primitives(subPrimitives);
          ((module*)m)->Primitive_arrays(subPrimitiveArrays);
          gate->VpiParent(m);
        } else if (utype == uhdmgen_scope) {
          ((gen_scope*)m)->Primitives(subPrimitives);
          ((gen_scope*)m)->Primitive_arrays(subPrimitiveArrays);
          gate->VpiParent(m);
        }
        writePrimTerms(child, gate, vpiGateType, s);
      } else {
        // Unknown object type
      }
    } else if (Program* prog = valuedcomponenti_cast<Program*>(childDef)) {
      if (subPrograms == nullptr) subPrograms = s.MakeProgramVec();
      program* sm = s.MakeProgram();
      sm->VpiName(child->getInstanceName());
      sm->VpiDefName(child->getModuleName());
      sm->VpiFullName(child->getFullPathName());
      child->getFileContent()->populateCoreMembers(child->getNodeId(),
                                                   child->getNodeId(), sm);
      const FileContent* defFile = prog->getFileContents()[0];
      sm->VpiDefFile(fileSystem->toPath(defFile->getFileId()).string());
      sm->VpiDefLineNo(defFile->Line(prog->getNodeIds()[0]));
      subPrograms->push_back(sm);
      UHDM_OBJECT_TYPE utype = m->UhdmType();
      if (utype == uhdmmodule) {
        ((module*)m)->Programs(subPrograms);
        sm->Instance((module*)m);
        sm->VpiParent(m);
      } else if (utype == uhdmgen_scope) {
        ((gen_scope*)m)->Programs(subPrograms);
        sm->VpiParent(m);
      }
      writeElabProgram(s, child, sm);
    } else {
      // Undefined module
      if (subModules == nullptr) subModules = s.MakeModuleVec();
      module* sm = s.MakeModule();
      sm->VpiName(child->getInstanceName());
      sm->VpiDefName(child->getModuleName());
      sm->VpiFullName(child->getFullPathName());
      child->getFileContent()->populateCoreMembers(child->getNodeId(),
                                                   child->getNodeId(), sm);
      subModules->push_back(sm);
      UHDM_OBJECT_TYPE utype = m->UhdmType();
      if (utype == uhdmmodule) {
        ((module*)m)->Modules(subModules);
        sm->Instance((module*)m);
        sm->Module((module*)m);
        sm->VpiParent(m);
      } else if (utype == uhdmgen_scope) {
        ((gen_scope*)m)->Modules(subModules);
        sm->VpiParent(m);
      }
      writeInstance(mm, child, sm, compileDesign, componentMap, modPortMap,
                    instanceMap, exprBuilder);
    }
  }

  if (m->UhdmType() == uhdmmodule) {
    const auto& moduleArrayModuleInstancesMap =
        instance->getModuleArrayModuleInstancesMap();
    if (!moduleArrayModuleInstancesMap.empty()) {
      ((module*)m)->Module_arrays(s.MakeModule_arrayVec());
      for (auto [modArray, modInstances] : moduleArrayModuleInstancesMap) {
        if (!modInstances.empty()) {
          modArray->Modules(s.MakeModuleVec());
          modArray->VpiParent(m);
          ((module*)m)->Module_arrays()->push_back(modArray);
          for (ModuleInstance* modInst : modInstances) {
            auto it = tempInstanceMap.find(modInst);
            if (it != tempInstanceMap.end()) {
              modArray->Modules()->push_back(it->second);
            }
          }
        }
      }
    }
  }
}

vpiHandle UhdmWriter::write(PathId uhdmFileId) {
  FileSystem* const fileSystem = FileSystem::getInstance();
  const std::filesystem::path uhdmFile = fileSystem->toPath(uhdmFileId);
  ComponentMap componentMap;
  ModPortMap modPortMap;
  InstanceMap instanceMap;
  Serializer& s = m_compileDesign->getSerializer();
  ExprBuilder exprBuilder;
  exprBuilder.seterrorReporting(
      m_compileDesign->getCompiler()->getErrorContainer(),
      m_compileDesign->getCompiler()->getSymbolTable());

  Location loc((SymbolId)uhdmFileId);
  Error err(ErrorDefinition::UHDM_CREATING_MODEL, loc);
  m_compileDesign->getCompiler()->getErrorContainer()->addError(err);
  m_compileDesign->getCompiler()->getErrorContainer()->printMessages(
      m_compileDesign->getCompiler()->getCommandLineParser()->muteStdout());

  vpiHandle designHandle = 0;
  std::vector<vpiHandle> designs;
  design* d = nullptr;
  if (m_design) {
    d = s.MakeDesign();
    designHandle = reinterpret_cast<vpiHandle>(new uhdm_handle(uhdmdesign, d));
    std::string designName = "unnamed";
    auto topLevelModules = m_design->getTopLevelModuleInstances();
    for (auto inst : topLevelModules) {
      designName = inst->getModuleName();
      break;
    }
    d->VpiName(designName);
    designs.push_back(designHandle);

    // ---------------------------
    // Include File Info

    VectorOfinclude_file_info* fileInfos = s.MakeInclude_file_infoVec();
    d->Include_file_infos(fileInfos);
    for (const CompileSourceFile* sourceFile :
         m_compileDesign->getCompiler()->getCompileSourceFiles()) {
      const PreprocessFile* const pf = sourceFile->getPreprocessor();
      for (const IncludeFileInfo& ifi : pf->getIncludeFileInfo()) {
        if ((ifi.m_context == IncludeFileInfo::Context::INCLUDE) &&
            (ifi.m_action == IncludeFileInfo::Action::PUSH)) {
          const FileContent* const fC = pf->getFileContent();
          include_file_info* const pifi = s.MakeInclude_file_info();
          pifi->VpiFile(fileSystem->toPath(pf->getRawFileId()).string());
          pifi->VpiIncludedFile(fileSystem->toPath(ifi.m_sectionFile).string());
          pifi->VpiLineNo(ifi.m_originalStartLine);
          pifi->VpiColumnNo(ifi.m_originalStartColumn);
          pifi->VpiEndLineNo(ifi.m_originalEndLine);
          pifi->VpiEndColumnNo(ifi.m_originalEndColumn);
          fileInfos->push_back(pifi);
        }
      }
    }

    // -------------------------------
    // Non-Elaborated Model

    // FileContent
    VectorOftypespec* typespecs = s.MakeTypespecVec();
    d->Typespecs(typespecs);
    for (auto& fileIdContent : m_design->getAllFileContents()) {
      // Typepecs
      writeDataTypes(fileIdContent.second->getDataTypeMap(), d, typespecs, s,
                     true);

      // Function and tasks
      if (auto from = fileIdContent.second->getTask_funcs()) {
        UHDM::VectorOftask_func* target = d->Task_funcs();
        if (target == nullptr) {
          d->Task_funcs(s.MakeTask_funcVec());
          target = d->Task_funcs();
        }
        for (auto tf : *from) {
          target->push_back(tf);
          if (tf->VpiParent() == nullptr) tf->VpiParent(d);
        }
      }

      // Parameters
      if (auto from = fileIdContent.second->getParameters()) {
        UHDM::VectorOfany* target = d->Parameters();
        if (target == nullptr) {
          d->Parameters(s.MakeAnyVec());
          target = d->Parameters();
        }
        for (auto tf : *from) {
          target->push_back(tf);
          if (tf->VpiParent() == nullptr) tf->VpiParent(d);
        }
      }

      // Param assigns
      if (auto from = fileIdContent.second->getParam_assigns()) {
        UHDM::VectorOfparam_assign* target = d->Param_assigns();
        if (target == nullptr) {
          d->Param_assigns(s.MakeParam_assignVec());
          target = d->Param_assigns();
        }
        for (auto tf : *from) {
          target->push_back(tf);
          if (tf->VpiParent() == nullptr) tf->VpiParent(d);
        }
      }
    }

    // Packages
    SURELOG::PackageDefinitionVec packages =
        m_design->getOrderedPackageDefinitions();
    for (auto& pack : m_design->getPackageDefinitions()) {
      if (pack.first == "builtin") {
        if (pack.second) packages.insert(packages.begin(), pack.second);
        break;
      }
    }

    VectorOfpackage* v2 = s.MakePackageVec();
    for (Package* pack : packages) {
      if (!pack) continue;
      if (!pack->getFileContents().empty() &&
          pack->getType() == VObjectType::slPackage_declaration) {
        const FileContent* fC = pack->getFileContents()[0];
        package* p = (package*)pack->getUhdmInstance();
        componentMap.insert(std::make_pair(pack, p));
        p->VpiParent(d);
        p->VpiTop(true);
        p->VpiDefName(pack->getName());
        p->Attributes(pack->Attributes());
        writePackage(pack, p, s, componentMap, true);
        if (fC) {
          // Builtin package has no file
          const NodeId modId = pack->getNodeIds()[0];
          const NodeId startId = fC->sl_collect(modId, VObjectType::slPackage);
          fC->populateCoreMembers(startId, modId, p);
        }
        v2->push_back(p);
      }
    }
    d->TopPackages(v2);

    VectorOfpackage* v3 = s.MakePackageVec();
    d->AllPackages(v3);
    for (Package* pack : packages) {
      if (!pack) continue;
      if (!pack->getFileContents().empty() &&
          pack->getType() == VObjectType::slPackage_declaration) {
        const FileContent* fC = pack->getFileContents()[0];
        package* p = s.MakePackage();
        p->VpiName(pack->getName());
        p->VpiParent(d);
        p->VpiDefName(pack->getName());
        p->Attributes(pack->Attributes());
        v3->push_back(p);
        writePackage(pack->getUnElabPackage(), p, s, componentMap, false);
        if (fC) {
          // Builtin package has no file
          const NodeId modId = pack->getNodeIds()[0];
          const NodeId startId = fC->sl_collect(modId, VObjectType::slPackage);
          fC->populateCoreMembers(startId, modId, p);
        }
      }
    }

    // Programs
    auto programs = m_design->getProgramDefinitions();
    VectorOfprogram* uhdm_programs = s.MakeProgramVec();
    for (const auto& progNamePair : programs) {
      Program* prog = progNamePair.second;
      if (!prog->getFileContents().empty() &&
          prog->getType() == VObjectType::slProgram_declaration) {
        const FileContent* fC = prog->getFileContents()[0];
        program* p = s.MakeProgram();
        componentMap.insert(std::make_pair(prog, p));
        p->VpiParent(d);
        p->VpiDefName(prog->getName());
        const NodeId modId = prog->getNodeIds()[0];
        const NodeId startId = fC->sl_collect(modId, VObjectType::slProgram);
        fC->populateCoreMembers(startId, modId, p);
        p->Attributes(prog->Attributes());
        writeProgram(prog, p, s, componentMap, modPortMap);
        uhdm_programs->push_back(p);
      }
    }
    d->AllPrograms(uhdm_programs);

    // Interfaces
    auto modules = m_design->getModuleDefinitions();
    VectorOfinterface* uhdm_interfaces = s.MakeInterfaceVec();
    for (const auto& modNamePair : modules) {
      ModuleDefinition* mod = modNamePair.second;
      if (mod->getFileContents().empty()) {
        // Built-in primitive
      } else if (mod->getType() == VObjectType::slInterface_declaration) {
        const FileContent* fC = mod->getFileContents()[0];
        interface* m = s.MakeInterface();
        componentMap.insert(std::make_pair(mod, m));
        m->VpiParent(d);
        m->VpiDefName(mod->getName());
        const NodeId modId = mod->getNodeIds()[0];
        const NodeId startId = fC->sl_collect(modId, VObjectType::slInterface);
        fC->populateCoreMembers(startId, modId, m);
        m->Attributes(mod->Attributes());
        uhdm_interfaces->push_back(m);
        writeInterface(mod, m, s, componentMap, modPortMap);
      }
    }
    d->AllInterfaces(uhdm_interfaces);

    // Modules
    VectorOfmodule* uhdm_modules = s.MakeModuleVec();
    // Udps
    VectorOfudp_defn* uhdm_udps = s.MakeUdp_defnVec();
    for (const auto& modNamePair : modules) {
      ModuleDefinition* mod = modNamePair.second;
      if (mod->getFileContents().empty()) {
        // Built-in primitive
      } else if (mod->getType() == VObjectType::slModule_declaration) {
        const FileContent* fC = mod->getFileContents()[0];
        module* m = s.MakeModule();
        if (m_compileDesign->getCompiler()->isLibraryFile(
                mod->getFileContents()[0]->getFileId())) {
          m->VpiCellInstance(true);
        }
        componentMap.insert(std::make_pair(mod, m));
        m->VpiParent(d);
        m->VpiDefName(mod->getName());
        m->Attributes(mod->Attributes());
        const NodeId modId = mod->getNodeIds()[0];
        const NodeId startId =
            fC->sl_collect(modId, VObjectType::slModule_keyword);
        fC->populateCoreMembers(startId, modId, m);
        uhdm_modules->push_back(m);
        writeModule(mod, m, s, componentMap, modPortMap);
      } else if (mod->getType() == VObjectType::slUdp_declaration) {
        const FileContent* fC = mod->getFileContents()[0];
        UHDM::udp_defn* defn = mod->getUdpDefn();
        if (defn) {
          defn->VpiParent(d);
          defn->VpiDefName(mod->getName());
          const NodeId modId = mod->getNodeIds()[0];
          const NodeId startId =
              fC->sl_collect(modId, VObjectType::slPrimitive);
          fC->populateCoreMembers(startId, modId, defn);
          defn->Attributes(mod->Attributes());
          uhdm_udps->push_back(defn);
        }
      }
    }
    d->AllModules(uhdm_modules);
    d->AllUdps(uhdm_udps);

    // Classes
    auto classes = m_design->getClassDefinitions();
    VectorOfclass_defn* v4 = s.MakeClass_defnVec();
    for (const auto& classNamePair : classes) {
      ClassDefinition* classDef = classNamePair.second;
      if (!classDef->getFileContents().empty() &&
          classDef->getType() == VObjectType::slClass_declaration) {
        class_defn* c = classDef->getUhdmDefinition();
        if (!c->VpiParent()) {
          writeClass(classDef, v4, s, componentMap, d);
        }
      }
    }
    d->AllClasses(v4);

    // -------------------------------
    // Elaborated Model (Folded)

    // Top-level modules
    VectorOfmodule* uhdm_top_modules = s.MakeModuleVec();
    for (ModuleInstance* inst : topLevelModules) {
      DesignComponent* component = inst->getDefinition();
      ModuleDefinition* mod =
          valuedcomponenti_cast<ModuleDefinition*>(component);
      const auto& itr = componentMap.find(mod);
      module* m = s.MakeModule();
      m->VpiTopModule(true);
      m->VpiTop(true);
      module* def = (module*)itr->second;
      m->VpiDefName(def->VpiDefName());
      m->VpiName(def->VpiDefName());  // Top's instance name is module name
      m->VpiFullName(
          def->VpiDefName());  // Top's full instance name is module name
      m->VpiFile(def->VpiFile());
      m->VpiLineNo(def->VpiLineNo());
      m->VpiColumnNo(def->VpiColumnNo());
      m->VpiEndLineNo(def->VpiEndLineNo());
      m->VpiEndColumnNo(def->VpiEndColumnNo());
      writeInstance(mod, inst, m, m_compileDesign, componentMap, modPortMap,
                    instanceMap, exprBuilder);
      uhdm_top_modules->push_back(m);
    }
    d->TopModules(uhdm_top_modules);
  }

  if (m_compileDesign->getCompiler()->getCommandLineParser()->getUhdmStats()) {
    s.PrintStats(std::cerr, "Non-Elaborated Model");
  }

  // ----------------------------------
  // Lint only the elaborated model
  UhdmLint* linter = new UhdmLint(&s, d);
  linter->listenDesigns(designs);
  delete linter;

  if (m_compileDesign->getCompiler()
          ->getCommandLineParser()
          ->reportNonSynthesizable()) {
    std::set<const any*> nonSynthesizableObjects;
    SynthSubset* annotate = new SynthSubset(&s, nonSynthesizableObjects, true);
    annotate->listenDesigns(designs);
    delete annotate;
  }

  // ----------------------------------
  // Fully elaborated model
  if (m_compileDesign->getCompiler()->getCommandLineParser()->getElabUhdm()) {
    Error err(ErrorDefinition::UHDM_ELABORATION, loc);
    m_compileDesign->getCompiler()->getErrorContainer()->addError(err);
    m_compileDesign->getCompiler()->getErrorContainer()->printMessages(
        m_compileDesign->getCompiler()->getCommandLineParser()->muteStdout());

    ElaboratorListener* listener = new ElaboratorListener(&s, false, false);
    listener->uniquifyTypespec(false);
    listener->listenDesigns(designs);
    delete listener;

    if (m_compileDesign->getCompiler()
            ->getCommandLineParser()
            ->getUhdmStats()) {
      s.PrintStats(std::cerr, "Elaborated Model");
    }
  }

  if (m_compileDesign->getCompiler()->getCommandLineParser()->writeUhdm()) {
    Error err(ErrorDefinition::UHDM_WRITE_DB, loc);
    m_compileDesign->getCompiler()->getErrorContainer()->addError(err);
    m_compileDesign->getCompiler()->getErrorContainer()->printMessages(
        m_compileDesign->getCompiler()->getCommandLineParser()->muteStdout());
    s.Save(uhdmFile);
  }

  if (m_compileDesign->getCompiler()->getCommandLineParser()->getDebugUhdm() ||
      m_compileDesign->getCompiler()->getCommandLineParser()->getCoverUhdm()) {
    // Check before restore
    Location loc(
        m_compileDesign->getCompiler()->getSymbolTable()->registerSymbol(
            uhdmFile.string() + ".chk.html"));
    Error err(ErrorDefinition::UHDM_WRITE_HTML_COVERAGE, loc);
    m_compileDesign->getCompiler()->getErrorContainer()->addError(err);
    m_compileDesign->getCompiler()->getErrorContainer()->printMessages(
        m_compileDesign->getCompiler()->getCommandLineParser()->muteStdout());

    UhdmChecker* uhdmchecker = new UhdmChecker(m_compileDesign, m_design);
    std::filesystem::path chkFile = uhdmFile;
    uhdmchecker->check(fileSystem->toPathId(
        chkFile += ".chk", m_compileDesign->getCompiler()->getSymbolTable()));
    delete uhdmchecker;
  }
  if (m_compileDesign->getCompiler()->getCommandLineParser()->getDebugUhdm()) {
    if (m_compileDesign->getCompiler()->getCommandLineParser()->writeUhdm()) {
      Location loc((SymbolId)uhdmFileId);
      Error err1(ErrorDefinition::UHDM_LOAD_DB, loc);
      m_compileDesign->getCompiler()->getErrorContainer()->addError(err1);
      m_compileDesign->getCompiler()->getErrorContainer()->printMessages(
          m_compileDesign->getCompiler()->getCommandLineParser()->muteStdout());
      const std::vector<vpiHandle>& restoredDesigns =
          s.Restore(uhdmFile.string());

      Error err2(ErrorDefinition::UHDM_VISITOR, loc);
      m_compileDesign->getCompiler()->getErrorContainer()->addError(err2);
      m_compileDesign->getCompiler()->getErrorContainer()->printMessages(
          m_compileDesign->getCompiler()->getCommandLineParser()->muteStdout());

      std::cout << "====== UHDM =======\n";
      if (!restoredDesigns.empty()) {
        designHandle = restoredDesigns[0];
      }
      vpi_show_ids(
          m_compileDesign->getCompiler()->getCommandLineParser()->showVpiIds());
      visit_designs(restoredDesigns, std::cout);
      std::cout << "===================\n";
    } else {
      Location loc(
          m_compileDesign->getCompiler()->getSymbolTable()->registerSymbol(
              "in-memory uhdm"));
      Error err2(ErrorDefinition::UHDM_VISITOR, loc);
      m_compileDesign->getCompiler()->getErrorContainer()->addError(err2);
      m_compileDesign->getCompiler()->getErrorContainer()->printMessages(
          m_compileDesign->getCompiler()->getCommandLineParser()->muteStdout());
      std::cout << "====== UHDM =======\n";
      vpi_show_ids(
          m_compileDesign->getCompiler()->getCommandLineParser()->showVpiIds());
      visit_designs({designHandle}, std::cout);
      std::cout << "===================\n";
    }
  }
  m_compileDesign->getCompiler()->getErrorContainer()->printMessages(
      m_compileDesign->getCompiler()->getCommandLineParser()->muteStdout());
  return designHandle;
}
}  // namespace SURELOG<|MERGE_RESOLUTION|>--- conflicted
+++ resolved
@@ -2262,11 +2262,7 @@
         }
       }
 
-<<<<<<< HEAD
-      if (name.empty() && (found == false)) {
-=======
       if ((name.empty()) && (found == false)) {
->>>>>>> 79057e86
         // Port .op({\op[1] ,\op[0] })
         if (operation* op = any_cast<operation*>(var)) {
           const typespec* baseTypespec = nullptr;
