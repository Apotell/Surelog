--- conflicted
+++ resolved
@@ -449,39 +449,6 @@
   }
 }
 
-<<<<<<< HEAD
-void writeClasses(ClassNameClassDefinitionMultiMap& orig_classes,
-                  VectorOfclass_defn* dest_classes, Serializer& s,
-                  ComponentMap& componentMap, BaseClass* parent) {
-  for (auto& orig_class : orig_classes) {
-    ClassDefinition* classDef = orig_class.second;
-    if (classDef->getFileContents().size() &&
-        classDef->getType() == VObjectType::slClass_declaration) {
-      const FileContent* fC = classDef->getFileContents()[0];
-      class_defn* c = classDef->getUhdmDefinition();
-
-      // Typepecs
-      VectorOftypespec* typespecs = s.MakeTypespecVec();
-      c->Typespecs(typespecs);
-      writeDataTypes(classDef->getDataTypeMap(), c, typespecs, s);
-
-      // Variables
-      // Already bound in TestbenchElaboration
-
-      // Function and tasks
-      c->Task_funcs(classDef->getTask_funcs());
-      if (c->Task_funcs()) {
-        for (auto tf : *c->Task_funcs()) {
-          tf->VpiParent(c);
-        }
-      }
-      // Parameters
-      if (classDef->getParameters()) {
-        c->Parameters(classDef->getParameters());
-        for (auto ps : *c->Parameters()) {
-          ps->VpiParent(c);
-        }
-=======
 void writeClass (ClassDefinition* classDef, VectorOfclass_defn* dest_classes, Serializer& s,
         ComponentMap& componentMap, BaseClass* parent) {
   if (classDef->getFileContents().size() &&
@@ -502,7 +469,6 @@
     if (c->Task_funcs()) {
       for (auto tf : *c->Task_funcs()) {
         tf->VpiParent(c);
->>>>>>> ccc46992
       }
     }
     // Parameters
@@ -524,6 +490,7 @@
     dest_classes->push_back(c);
     const std::string& name = classDef->getName();
     c->VpiName(name);
+    c->Attributes(classDef->Attributes());
     if (fC) {
       // Builtin classes have no file
       c->VpiFile(fC->getFileName());
@@ -1374,13 +1341,8 @@
   VectorOfprimitive* subPrimitives = nullptr;
   VectorOfprimitive_array* subPrimitiveArrays = nullptr;
   VectorOfgen_scope_array* subGenScopeArrays = nullptr;
-<<<<<<< HEAD
-
-  // Parameters
-=======
   
   // Parameters with values (No type params)
->>>>>>> ccc46992
   for (auto& param : instance->getMappedValues()) {
     const std::string& name = param.first;
     Value* val = param.second.first;
@@ -1701,36 +1663,6 @@
     }
     d->AllPrograms(uhdm_programs);
 
-<<<<<<< HEAD
-    // Classes
-    auto classes = m_design->getClassDefinitions();
-    VectorOfclass_defn* v4 = s.MakeClass_defnVec();
-    for (auto classNamePair : classes) {
-      ClassDefinition* classDef = classNamePair.second;
-      if (classDef->getFileContents().size() &&
-          classDef->getType() == VObjectType::slClass_declaration) {
-        const FileContent* fC = classDef->getFileContents()[0];
-        class_defn* c = classDef->getUhdmDefinition();
-        c->Task_funcs(classDef->getTask_funcs());
-        componentMap.insert(std::make_pair(classDef, c));
-        if (!c->VpiParent()) {
-          c->VpiParent(d);
-          const std::string& name = classDef->getName();
-          c->VpiName(name);
-          c->Attributes(classDef->Attributes());
-          if (fC) {
-            // Builtin classes have no file
-            c->VpiFile(fC->getFileName());
-            c->VpiLineNo(fC->Line(classDef->getNodeIds()[0]));
-          }
-          v4->push_back(c);
-        }
-      }
-    }
-    d->AllClasses(v4);
-
-=======
->>>>>>> ccc46992
     // Interfaces
     auto modules = m_design->getModuleDefinitions();
     VectorOfinterface* uhdm_interfaces = s.MakeInterfaceVec();
