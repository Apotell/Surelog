--- conflicted
+++ resolved
@@ -74,23 +74,12 @@
     SymbolTable* getSymbolTable() {
       return m_pp->getCompileSourceFile()->getSymbolTable();
     }
-<<<<<<< HEAD
-    
-    SymbolId registerSymbol(std::string symbol) final;
-    
-    unsigned int getFileLine(ParserRuleContext* ctx, SymbolId& fileId) override;
-    
-    ~SV3_1aPpTreeListenerHelper() override;
-    
-=======
 
     SymbolId registerSymbol(const std::string &symbol) final;
 
-    unsigned int getFileLine(ParserRuleContext* ctx, SymbolId& fileId);
+    unsigned int getFileLine(ParserRuleContext* ctx, SymbolId& fileId) override;
 
-    virtual ~SV3_1aPpTreeListenerHelper();
-
->>>>>>> 3aa5d4ea
+    ~SV3_1aPpTreeListenerHelper() override;
 };
 
 };
