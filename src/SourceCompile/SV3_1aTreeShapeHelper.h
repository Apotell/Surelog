--- conflicted
+++ resolved
@@ -66,11 +66,7 @@
 
   NodeId generateNodeId();
 
-<<<<<<< HEAD
-  SymbolId registerSymbol(std::string symbol) override;
-=======
   SymbolId registerSymbol(const std::string &symbol) override;
->>>>>>> 3aa5d4ea
 
   void addNestedDesignElement(ParserRuleContext* ctx, std::string name,
                               DesignElement::ElemType elemtype,
