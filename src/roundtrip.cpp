--- conflicted
+++ resolved
@@ -334,19 +334,11 @@
     --line;
     content[line].reserve(content[line].size() + data.size());
 
-<<<<<<< HEAD
-    for (char ch : data) {
-      if (ch == kOverwriteMarker) {
-        content[line].push_back(' ');
-      } else {
-        content[line].push_back(ch);
-=======
     for (char c : data) {
       if (c == kOverwriteMarker) {
         content[line].push_back(' ');
       } else {
         content[line].push_back(c);
->>>>>>> d24e4b4c
       }
     }
   }
